--- conflicted
+++ resolved
@@ -195,15 +195,12 @@
         is_initiated = false;
         ack = false;
         bzero(&cur_grant, sizeof(Tgrant));
-<<<<<<< HEAD
-=======
       }
 
       ~dl_tb_process() {
         if (is_initiated) {
           srslte_softbuffer_rx_free(&softbuffer);
         }
->>>>>>> 05da1ac4
       }
 
       bool init(uint32_t pid_, dl_harq_entity *parent, uint32_t tb_idx) {
@@ -264,7 +261,6 @@
             action->decode_enabled = false;
             Error("Can't get a buffer for TBS=%d\n", cur_grant.n_bytes[tid]);
             return;
-<<<<<<< HEAD
           }
           action->decode_enabled = true;
           action->rv[tid] = cur_grant.rv[tid];
@@ -291,34 +287,6 @@
           } else {
             Debug("Generating ACK\n");
           }
-=======
-          }
-          action->decode_enabled = true;
-          action->rv[tid] = cur_grant.rv[tid];
-          action->rnti = cur_grant.rnti;
-          action->softbuffers[tid] = &softbuffer;
-          memcpy(&action->phy_grant, &cur_grant.phy_grant, sizeof(Tphygrant));
-          n_retx++;
-
-        } else {
-          Warning("DL PID %d: Received duplicate TB. Discarting and retransmitting ACK\n", pid);
-          action->phy_grant.dl.tb_en[tid] = false;
-        }
-
-        if (pid == HARQ_BCCH_PID || harq_entity->timers_db->get(TIME_ALIGNMENT)->is_expired()) {
-          // Do not generate ACK
-          Debug("Not generating ACK\n");
-          action->generate_ack = false;
-        } else {
-          if (cur_grant.rnti_type == SRSLTE_RNTI_TEMP && !ack) {
-            // Postpone ACK after contention resolution is resolved
-            action->generate_ack_callback = harq_entity->generate_ack_callback;
-            action->generate_ack_callback_arg = harq_entity->demux_unit;
-            Debug("ACK pending contention resolution\n");
-          } else {
-            Debug("Generating ACK\n");
-          }
->>>>>>> 05da1ac4
         }
       }
 
