/**
 *
 * \section COPYRIGHT
 *
 * Copyright 2013-2015 Software Radio Systems Limited
 *
 * \section LICENSE
 *
 * This file is part of the srsUE library.
 *
 * srsUE is free software: you can redistribute it and/or modify
 * it under the terms of the GNU Affero General Public License as
 * published by the Free Software Foundation, either version 3 of
 * the License, or (at your option) any later version.
 *
 * srsUE is distributed in the hope that it will be useful,
 * but WITHOUT ANY WARRANTY; without even the implied warranty of
 * MERCHANTABILITY or FITNESS FOR A PARTICULAR PURPOSE.  See the
 * GNU Affero General Public License for more details.
 *
 * A copy of the GNU Affero General Public License can be found in
 * the LICENSE file in the top-level directory of this distribution
 * and at http://www.gnu.org/licenses/.
 *
 */

#ifndef RRC_H
#define RRC_H

#include "pthread.h"

#include "rrc_common.h"
#include "srslte/common/buffer_pool.h"
#include "srslte/common/log.h"
#include "srslte/common/common.h"
#include "srslte/interfaces/ue_interfaces.h"
#include "srslte/common/security.h"
#include "srslte/common/threads.h"

#include <map>

using srslte::byte_buffer_t;

namespace srsue {

<<<<<<< HEAD
// RRC states (3GPP 36.331 v10.0.0)
typedef enum {
  RRC_STATE_IDLE = 0,
  RRC_STATE_PLMN_SELECTION,
  RRC_STATE_CELL_SELECTING,
  RRC_STATE_CELL_SELECTED,
  RRC_STATE_CONNECTING,
  RRC_STATE_CONNECTED,
  RRC_STATE_N_ITEMS,
} rrc_state_t;
static const char rrc_state_text[RRC_STATE_N_ITEMS][100] = {"IDLE",
                                                            "PLMN SELECTION",
                                                            "CELL SELECTION",
                                                            "CONNECTING",
                                                            "CONNECTED",
                                                            "RRC CONNECTED"};
typedef enum {
  SI_ACQUIRE_IDLE = 0,
  SI_ACQUIRE_SIB1,
  SI_ACQUIRE_SIB2
} si_acquire_state_t;


=======
>>>>>>> 02439f29
class rrc
  : public rrc_interface_nas,
    public rrc_interface_phy,
    public rrc_interface_mac,
    public rrc_interface_pdcp,
    public rrc_interface_rlc,
    public srslte::timer_callback,
    public thread
{
public:
  rrc();

  void init(phy_interface_rrc *phy_,
            mac_interface_rrc *mac_,
            rlc_interface_rrc *rlc_,
            pdcp_interface_rrc *pdcp_,
            nas_interface_rrc *nas_,
            usim_interface_rrc *usim_,
            srslte::mac_interface_timers *mac_timers_,
            srslte::log *rrc_log_);

  void stop();

  rrc_state_t get_state();

  void set_ue_category(int category);

  // Timeout callback interface
  void timer_expired(uint32_t timeout_id);

  void test_con_restablishment();

  void liblte_rrc_log(char *str);

private:
  srslte::byte_buffer_pool *pool;
  srslte::log *rrc_log;
  phy_interface_rrc *phy;
  mac_interface_rrc *mac;
  rlc_interface_rrc *rlc;
  pdcp_interface_rrc *pdcp;
  nas_interface_rrc *nas;
  usim_interface_rrc *usim;

  srslte::bit_buffer_t bit_buf;

  pthread_mutex_t mutex;

  rrc_state_t state;
  uint8_t transaction_id;
  bool drb_up;

  uint32_t connecting_timeout;
  static const uint32_t RRC_CONNECTING_TIMEOUT = 100;

  uint32_t plmn_select_timeout;
  static const uint32_t RRC_PLMN_SELECT_TIMEOUT = 1000;

  uint32_t select_cell_timeout;
  static const uint32_t RRC_SELECT_CELL_TIMEOUT = 500;

  uint8_t k_rrc_enc[32];
  uint8_t k_rrc_int[32];
  uint8_t k_up_enc[32];
  uint8_t k_up_int[32];   // Not used: only for relay nodes (3GPP 33.401 Annex A.7)

  srslte::CIPHERING_ALGORITHM_ID_ENUM cipher_algo;
  srslte::INTEGRITY_ALGORITHM_ID_ENUM integ_algo;

  std::map<uint32_t, LIBLTE_RRC_SRB_TO_ADD_MOD_STRUCT> srbs;
  std::map<uint32_t, LIBLTE_RRC_DRB_TO_ADD_MOD_STRUCT> drbs;

  LIBLTE_RRC_DL_CCCH_MSG_STRUCT dl_ccch_msg;
  LIBLTE_RRC_DL_DCCH_MSG_STRUCT dl_dcch_msg;

  // RRC constants and timers
  srslte::mac_interface_timers *mac_timers;
  uint32_t n310_cnt, N310;
  uint32_t n311_cnt, N311;
  uint32_t t301, t310, t311;
  uint32_t safe_reset_timer;
  int ue_category;

  typedef struct {
    uint32_t earfcn;
    srslte_cell_t phy_cell;
    float    rsrp;
    bool     has_valid_sib1;
    bool     has_valid_sib2;
    LIBLTE_RRC_SYS_INFO_BLOCK_TYPE_1_STRUCT sib1;
    LIBLTE_RRC_SYS_INFO_BLOCK_TYPE_2_STRUCT sib2;
  } cell_t;

  std::vector<cell_t> known_cells;
  cell_t *current_cell;

  si_acquire_state_t si_acquire_state;

  void select_next_cell_in_plmn();
  LIBLTE_RRC_PLMN_IDENTITY_STRUCT selected_plmn_id;
  int last_selected_cell;

  bool thread_running;
  void run_thread();

  // NAS interface
  void write_sdu(uint32_t lcid, byte_buffer_t *sdu);

  uint16_t get_mcc();

  uint16_t get_mnc();

  void enable_capabilities();
  void plmn_search();
  void plmn_select(LIBLTE_RRC_PLMN_IDENTITY_STRUCT plmn_id);

  // PHY interface
  void in_sync();

  void out_of_sync();
  void cell_found(uint32_t earfcn, srslte_cell_t phy_cell, float rsrp);

  // MAC interface
  void release_pucch_srs();

  void ra_problem();

  // GW interface
  bool is_connected();

  bool have_drb();

  // PDCP interface
  void write_pdu(uint32_t lcid, byte_buffer_t *pdu);

  void write_pdu_bcch_bch(byte_buffer_t *pdu);

  void write_pdu_bcch_dlsch(byte_buffer_t *pdu);

  void write_pdu_pcch(byte_buffer_t *pdu);

  // Radio bearers
  typedef enum{
    RB_ID_SRB0 = 0,
    RB_ID_SRB1,
    RB_ID_SRB2,
    RB_ID_DRB1,
    RB_ID_DRB2,
    RB_ID_DRB3,
    RB_ID_DRB4,
    RB_ID_DRB5,
    RB_ID_DRB6,
    RB_ID_DRB7,
    RB_ID_DRB8
  } rb_id_t;
  std::map<uint8_t, std::string> bearers;
  std::string get_rb_name(uint32_t lcid) { return bearers.at(lcid); }

  // RLC interface
  void max_retx_attempted();

  // Senders
  void send_con_request();

  void send_con_restablish_request();

  void send_con_restablish_complete();

  void send_con_setup_complete(byte_buffer_t *nas_msg);

  void send_ul_info_transfer(uint32_t lcid, byte_buffer_t *sdu);

  void send_security_mode_complete(uint32_t lcid, byte_buffer_t *pdu);

  void send_rrc_con_reconfig_complete(uint32_t lcid, byte_buffer_t *pdu);

  void send_rrc_ue_cap_info(uint32_t lcid, byte_buffer_t *pdu);

  // Parsers
  void parse_dl_ccch(byte_buffer_t *pdu);

  void parse_dl_dcch(uint32_t lcid, byte_buffer_t *pdu);

  void parse_dl_info_transfer(uint32_t lcid, byte_buffer_t *pdu);

  // Helpers
<<<<<<< HEAD
  void reset_ue();

  void rrc_connection_release();

  void radio_link_failure();

  uint32_t sib_start_tti(uint32_t tti, uint32_t period, uint32_t x);

  void apply_sib2_configs(LIBLTE_RRC_SYS_INFO_BLOCK_TYPE_2_STRUCT *sib2);

  void handle_con_setup(LIBLTE_RRC_CONNECTION_SETUP_STRUCT *setup);

  void handle_con_reest(LIBLTE_RRC_CONNECTION_REESTABLISHMENT_STRUCT *setup);

  void
  handle_rrc_con_reconfig(uint32_t lcid, LIBLTE_RRC_CONNECTION_RECONFIGURATION_STRUCT *reconfig, byte_buffer_t *pdu);

  void add_srb(LIBLTE_RRC_SRB_TO_ADD_MOD_STRUCT *srb_cnfg);

  void add_drb(LIBLTE_RRC_DRB_TO_ADD_MOD_STRUCT *drb_cnfg);

  void release_drb(uint8_t lcid);

  void apply_rr_config_dedicated(LIBLTE_RRC_RR_CONFIG_DEDICATED_STRUCT *cnfg);

  void apply_phy_config_dedicated(LIBLTE_RRC_PHYSICAL_CONFIG_DEDICATED_STRUCT *phy_cnfg, bool apply_defaults);

  void apply_mac_config_dedicated(LIBLTE_RRC_MAC_MAIN_CONFIG_STRUCT *mac_cfg, bool apply_defaults);

  // Helpers for setting default values
  void set_phy_default_pucch_srs();

  void set_phy_default();

  void set_mac_default();

  void set_rrc_default();

=======
  void          reset_ue(); 
  void          rrc_connection_release();
  void          radio_link_failure(); 
  static void*  start_sib_thread(void *rrc_);
  void          sib_search();
  uint32_t      sib_start_tti(uint32_t tti, uint32_t period, uint32_t x);
  void          apply_sib2_configs();
  void          handle_con_setup(LIBLTE_RRC_CONNECTION_SETUP_STRUCT *setup);
  void          handle_con_reest(LIBLTE_RRC_CONNECTION_REESTABLISHMENT_STRUCT *setup);
  void          handle_rrc_con_reconfig(uint32_t lcid, LIBLTE_RRC_CONNECTION_RECONFIGURATION_STRUCT *reconfig, byte_buffer_t *pdu);
  void          add_srb(LIBLTE_RRC_SRB_TO_ADD_MOD_STRUCT *srb_cnfg);
  void          add_drb(LIBLTE_RRC_DRB_TO_ADD_MOD_STRUCT *drb_cnfg);
  void          release_drb(uint8_t lcid);
  void          apply_rr_config_dedicated(LIBLTE_RRC_RR_CONFIG_DEDICATED_STRUCT *cnfg);
  void          apply_phy_config_dedicated(LIBLTE_RRC_PHYSICAL_CONFIG_DEDICATED_STRUCT *phy_cnfg, bool apply_defaults); 
  void          apply_mac_config_dedicated(LIBLTE_RRC_MAC_MAIN_CONFIG_STRUCT *mac_cfg, bool apply_defaults); 
  
  // Helpers for setting default values 
  void          set_phy_default_pucch_srs();
  void          set_phy_default();
  void          set_mac_default();
  void          set_rrc_default(); 
  void          set_bearers();
  
>>>>>>> 02439f29
};

} // namespace srsue


#endif // RRC_H<|MERGE_RESOLUTION|>--- conflicted
+++ resolved
@@ -43,32 +43,12 @@
 
 namespace srsue {
 
-<<<<<<< HEAD
-// RRC states (3GPP 36.331 v10.0.0)
-typedef enum {
-  RRC_STATE_IDLE = 0,
-  RRC_STATE_PLMN_SELECTION,
-  RRC_STATE_CELL_SELECTING,
-  RRC_STATE_CELL_SELECTED,
-  RRC_STATE_CONNECTING,
-  RRC_STATE_CONNECTED,
-  RRC_STATE_N_ITEMS,
-} rrc_state_t;
-static const char rrc_state_text[RRC_STATE_N_ITEMS][100] = {"IDLE",
-                                                            "PLMN SELECTION",
-                                                            "CELL SELECTION",
-                                                            "CONNECTING",
-                                                            "CONNECTED",
-                                                            "RRC CONNECTED"};
 typedef enum {
   SI_ACQUIRE_IDLE = 0,
   SI_ACQUIRE_SIB1,
   SI_ACQUIRE_SIB2
 } si_acquire_state_t;
 
-
-=======
->>>>>>> 02439f29
 class rrc
   : public rrc_interface_nas,
     public rrc_interface_phy,
@@ -222,86 +202,39 @@
     RB_ID_DRB5,
     RB_ID_DRB6,
     RB_ID_DRB7,
-    RB_ID_DRB8
+    RB_ID_DRB8,
+    RB_ID_MAX
   } rb_id_t;
+
   std::map<uint8_t, std::string> bearers;
   std::string get_rb_name(uint32_t lcid) { return bearers.at(lcid); }
 
   // RLC interface
-  void max_retx_attempted();
+  void          max_retx_attempted();
 
   // Senders
-  void send_con_request();
-
-  void send_con_restablish_request();
-
-  void send_con_restablish_complete();
-
-  void send_con_setup_complete(byte_buffer_t *nas_msg);
-
-  void send_ul_info_transfer(uint32_t lcid, byte_buffer_t *sdu);
-
-  void send_security_mode_complete(uint32_t lcid, byte_buffer_t *pdu);
-
-  void send_rrc_con_reconfig_complete(uint32_t lcid, byte_buffer_t *pdu);
-
-  void send_rrc_ue_cap_info(uint32_t lcid, byte_buffer_t *pdu);
+  void          send_con_request();
+  void          send_con_restablish_request();
+  void          send_con_restablish_complete();
+  void          send_con_setup_complete(byte_buffer_t *nas_msg);
+  void          send_ul_info_transfer(uint32_t lcid, byte_buffer_t *sdu);
+  void          send_security_mode_complete(uint32_t lcid, byte_buffer_t *pdu);
+  void          send_rrc_con_reconfig_complete(uint32_t lcid, byte_buffer_t *pdu);
+  void          send_rrc_ue_cap_info(uint32_t lcid, byte_buffer_t *pdu);
 
   // Parsers
-  void parse_dl_ccch(byte_buffer_t *pdu);
-
-  void parse_dl_dcch(uint32_t lcid, byte_buffer_t *pdu);
-
-  void parse_dl_info_transfer(uint32_t lcid, byte_buffer_t *pdu);
+  void          parse_dl_ccch(byte_buffer_t *pdu);
+  void          parse_dl_dcch(uint32_t lcid, byte_buffer_t *pdu);
+  void          parse_dl_info_transfer(uint32_t lcid, byte_buffer_t *pdu);
 
   // Helpers
-<<<<<<< HEAD
-  void reset_ue();
-
-  void rrc_connection_release();
-
-  void radio_link_failure();
-
-  uint32_t sib_start_tti(uint32_t tti, uint32_t period, uint32_t x);
-
-  void apply_sib2_configs(LIBLTE_RRC_SYS_INFO_BLOCK_TYPE_2_STRUCT *sib2);
-
-  void handle_con_setup(LIBLTE_RRC_CONNECTION_SETUP_STRUCT *setup);
-
-  void handle_con_reest(LIBLTE_RRC_CONNECTION_REESTABLISHMENT_STRUCT *setup);
-
-  void
-  handle_rrc_con_reconfig(uint32_t lcid, LIBLTE_RRC_CONNECTION_RECONFIGURATION_STRUCT *reconfig, byte_buffer_t *pdu);
-
-  void add_srb(LIBLTE_RRC_SRB_TO_ADD_MOD_STRUCT *srb_cnfg);
-
-  void add_drb(LIBLTE_RRC_DRB_TO_ADD_MOD_STRUCT *drb_cnfg);
-
-  void release_drb(uint8_t lcid);
-
-  void apply_rr_config_dedicated(LIBLTE_RRC_RR_CONFIG_DEDICATED_STRUCT *cnfg);
-
-  void apply_phy_config_dedicated(LIBLTE_RRC_PHYSICAL_CONFIG_DEDICATED_STRUCT *phy_cnfg, bool apply_defaults);
-
-  void apply_mac_config_dedicated(LIBLTE_RRC_MAC_MAIN_CONFIG_STRUCT *mac_cfg, bool apply_defaults);
-
-  // Helpers for setting default values
-  void set_phy_default_pucch_srs();
-
-  void set_phy_default();
-
-  void set_mac_default();
-
-  void set_rrc_default();
-
-=======
-  void          reset_ue(); 
+  void          reset_ue();
   void          rrc_connection_release();
   void          radio_link_failure(); 
   static void*  start_sib_thread(void *rrc_);
   void          sib_search();
   uint32_t      sib_start_tti(uint32_t tti, uint32_t period, uint32_t x);
-  void          apply_sib2_configs();
+  void          apply_sib2_configs(LIBLTE_RRC_SYS_INFO_BLOCK_TYPE_2_STRUCT *sib2);
   void          handle_con_setup(LIBLTE_RRC_CONNECTION_SETUP_STRUCT *setup);
   void          handle_con_reest(LIBLTE_RRC_CONNECTION_REESTABLISHMENT_STRUCT *setup);
   void          handle_rrc_con_reconfig(uint32_t lcid, LIBLTE_RRC_CONNECTION_RECONFIGURATION_STRUCT *reconfig, byte_buffer_t *pdu);
@@ -319,7 +252,6 @@
   void          set_rrc_default(); 
   void          set_bearers();
   
->>>>>>> 02439f29
 };
 
 } // namespace srsue
