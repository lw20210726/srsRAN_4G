#
# Copyright 2013-2015 Software Radio Systems Limited
#
# This file is part of the srsLTE library.
#
# srsLTE is free software: you can redistribute it and/or modify
# it under the terms of the GNU Affero General Public License as
# published by the Free Software Foundation, either version 3 of
# the License, or (at your option) any later version.
#
# srsLTE is distributed in the hope that it will be useful,
# but WITHOUT ANY WARRANTY; without even the implied warranty of
# MERCHANTABILITY or FITNESS FOR A PARTICULAR PURPOSE.  See the
# GNU Affero General Public License for more details.
#
# A copy of the GNU Affero General Public License can be found in
# the LICENSE file in the top-level directory of this distribution
# and at http://www.gnu.org/licenses/.
#

########################################################################
# LAYER MAPPING TEST  
########################################################################

add_executable(layermap_test layermap_test.c)
target_link_libraries(layermap_test srslte)

add_test(layermap_single layermap_test -n 1000 -m single -c 1 -l 1) 

add_test(layermap_diversity_2 layermap_test -n 1000 -m diversity -c 1 -l 2) 
add_test(layermap_diversity_4 layermap_test -n 1000 -m diversity -c 1 -l 4) 

add_test(layermap_multiplex_11 layermap_test -n 1000 -m multiplex -c 1 -l 1) 
add_test(layermap_multiplex_12 layermap_test -n 1000 -m multiplex -c 1 -l 2) 
add_test(layermap_multiplex_13 layermap_test -n 1002 -m multiplex -c 1 -l 3) 
add_test(layermap_multiplex_14 layermap_test -n 1000 -m multiplex -c 1 -l 4) 
add_test(layermap_multiplex_15 layermap_test -n 1000 -m multiplex -c 1 -l 5) 
add_test(layermap_multiplex_16 layermap_test -n 1002 -m multiplex -c 1 -l 6) 
add_test(layermap_multiplex_17 layermap_test -n 994 -m multiplex -c 1 -l 7) 
add_test(layermap_multiplex_18 layermap_test -n 1000 -m multiplex -c 1 -l 8) 


add_test(layermap_multiplex_22 layermap_test -n 1000 -m multiplex -c 2 -l 2) 
add_test(layermap_multiplex_23 layermap_test -n 1002 -m multiplex -c 2 -l 3) 
add_test(layermap_multiplex_24 layermap_test -n 1000 -m multiplex -c 2 -l 4)
add_test(layermap_multiplex_25 layermap_test -n 1002 -m multiplex -c 2 -l 5)
add_test(layermap_multiplex_26 layermap_test -n 1002 -m multiplex -c 2 -l 6)
add_test(layermap_multiplex_27 layermap_test -n 1000 -m multiplex -c 2 -l 7)
add_test(layermap_multiplex_28 layermap_test -n 1000 -m multiplex -c 2 -l 8) 
 
 
########################################################################
# LAYER MAPPING TEST  
########################################################################
 
add_executable(precoding_test precoder_test.c)
target_link_libraries(precoding_test srslte)

add_test(precoding_single precoding_test -n 1000 -m single) 
add_test(precoding_diversity2 precoding_test -n 1000 -m diversity -l 2 -p 2) 
add_test(precoding_diversity4 precoding_test -n 1024 -m diversity -l 4 -p 4) 

<<<<<<< HEAD
=======

# MEX file for predecoding and layer demapping test
BuildMex(MEXNAME predecoder SOURCES predecoder_mex.c LIBRARIES srslte_static srslte_mex)
BuildMex(MEXNAME precoder SOURCES precoder_mex.c LIBRARIES srslte_static srslte_mex)

>>>>>>> 255c157c
 

<|MERGE_RESOLUTION|>--- conflicted
+++ resolved
@@ -60,13 +60,4 @@
 add_test(precoding_diversity2 precoding_test -n 1000 -m diversity -l 2 -p 2) 
 add_test(precoding_diversity4 precoding_test -n 1024 -m diversity -l 4 -p 4) 
 
-<<<<<<< HEAD
-=======
 
-# MEX file for predecoding and layer demapping test
-BuildMex(MEXNAME predecoder SOURCES predecoder_mex.c LIBRARIES srslte_static srslte_mex)
-BuildMex(MEXNAME precoder SOURCES precoder_mex.c LIBRARIES srslte_static srslte_mex)
-
->>>>>>> 255c157c
- 
-
