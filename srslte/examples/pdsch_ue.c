--- conflicted
+++ resolved
@@ -390,11 +390,7 @@
               exit(-1);
             } else if (n == SRSLTE_UE_MIB_FOUND) {             
               srslte_pbch_mib_unpack(bch_payload, &cell, &sfn);
-<<<<<<< HEAD
-              srslte_pbch_mib_fprint(stdout, &cell, sfn);
-=======
               srslte_cell_fprint(stdout, &cell, sfn);
->>>>>>> 94f2e84f
               printf("Decoded MIB. SFN: %d, offset: %d\n", sfn, sfn_offset);
               sfn = (sfn + sfn_offset)%1024; 
               state = DECODE_PDSCH; 
