/**
 *
 * \section COPYRIGHT
 *
 * Copyright 2013-2014 The libLTE Developers. See the
 * COPYRIGHT file at the top-level directory of this distribution.
 *
 * \section LICENSE
 *
 * This file is part of the libLTE library.
 *
 * libLTE is free software: you can redistribute it and/or modify
 * it under the terms of the GNU Lesser General Public License as
 * published by the Free Software Foundation, either version 3 of
 * the License, or (at your option) any later version.
 *
 * libLTE is distributed in the hope that it will be useful,
 * but WITHOUT ANY WARRANTY; without even the implied warranty of
 * MERCHANTABILITY or FITNESS FOR A PARTICULAR PURPOSE.  See the
 * GNU Lesser General Public License for more details.
 *
 * A copy of the GNU Lesser General Public License can be found in
 * the LICENSE file in the top-level directory of this distribution
 * and at http://www.gnu.org/licenses/.
 *
 */

#include <stdint.h>
#include <stdio.h>
#include <string.h>
#include <strings.h>
#include <stdlib.h>
#include <stdbool.h>
#include <assert.h>
#include <math.h>

#include "lte/phch/dci.h"
#include "lte/phch/regs.h"
#include "lte/phch/pdcch.h"
#include "lte/common/base.h"
#include "lte/utils/bit.h"
#include "lte/utils/vector.h"
#include "lte/utils/debug.h"

#define PDCCH_NOF_FORMATS       4
#define PDCCH_FORMAT_NOF_CCE(i)    (1<<i)
#define PDCCH_FORMAT_NOF_REGS(i)   ((1<<i)*9)
#define PDCCH_FORMAT_NOF_BITS(i)   ((1<<i)*72)

#define NOF_COMMON_FORMATS  2
const dci_format_t common_formats[NOF_COMMON_FORMATS] = {Format1A, Format1C};

#define NOF_UE_FORMATS  2
const dci_format_t ue_formats[NOF_UE_FORMATS] = {Format0, Format1}; // 1A has the same payload as 0

#define MIN(a,b) ((a>b)?b:a)

/**
 * 36.213 9.1
 */
int gen_common_search(dci_candidate_t *c, int nof_cce, int nof_bits, unsigned short rnti) {
  int i, l, L, k;
  k = 0;
  for (l = 3; l > 1; l--) {
    L = (1 << l);
    for (i = 0; i < MIN(nof_cce,16) / (L); i++) {
      c[k].L = l;
      c[k].nof_bits = nof_bits;
      c[k].rnti = rnti;
      c[k].ncce = (L) * (i % (nof_cce / (L)));
      INFO("Common SS Candidate %d: RNTI: 0x%x, nCCE: %d, Nbits: %d, L: %d\n",
          k, c[k].rnti, c[k].ncce, c[k].nof_bits, c[k].L);
      k++;
    }
  }
  return k;
}

/**
 * 36.213 9.1
 */
int gen_ue_search(dci_candidate_t *c, int nof_cce, int nof_bits, unsigned short rnti, int subframe) {
  int i, l, L, k, m;
  unsigned int Yk;
  const int S[4] = { 6, 12, 8, 16 };
  k = 0;
  if (!subframe) {
    INFO("UE-specific candidates for RNTI: 0x%x, NofBits: %d, NofCCE: %d\n",
        rnti, nof_bits, nof_cce);
    if (VERBOSE_ISINFO()) printf("[INFO]: ");
  }
  for (l = 3; l >= 0; l--) {
    L = (1 << l);
    for (i = 0; i < MIN(nof_cce/L,16/S[l]); i++) {
      c[k].L = l;
      c[k].nof_bits = nof_bits;
      c[k].rnti = rnti;
      Yk = rnti;
      for (m = 0; m < subframe; m++) {
        Yk = (39827 * Yk) % 65537;
      }
      c[k].ncce = L * ((Yk + i) % (nof_cce / L));
      if (!subframe) {
        if (VERBOSE_ISINFO()) {
          printf("(%d, %d), ", c[k].ncce, c[k].L);
        }
      }
      k++;
    }
  }
  if (!subframe) {
    if (VERBOSE_ISINFO()) printf("\n");
  }
  return k;
}

void pdcch_init_common(pdcch_t *q, pdcch_search_t *s, unsigned short rnti) {
  int k, i;
  s->nof_candidates = NOF_COMMON_FORMATS*(MIN(q->nof_cce,16) / 4 + MIN(q->nof_cce,16) / 8);
  if (s->nof_candidates) {
    s->candidates[0] = malloc(sizeof(dci_candidate_t) * s->nof_candidates);
    dci_candidate_t *c = s->candidates[0];
    s->nof_candidates = 0;
    if (c) {
      // Format 1A and 1C L=4 and L=8, 4 and 2 candidates, only if nof_cce > 16
      k = 0;
      for(i=0;i<NOF_COMMON_FORMATS;i++) {
        k += gen_common_search(&c[k], q->nof_cce,
            dci_format_sizeof(common_formats[i], q->nof_prb), SIRNTI);
        s->nof_candidates++;
      }
    }
  }
}

/** 36.213 v9.3 Table 7.1-1: System Information DCI messages
 * Expect DCI formats 1C and 1A in the common search space
 */
void pdcch_init_search_si(pdcch_t *q) {
  pdcch_init_common(q, &q->search_mode[SEARCH_SI], SIRNTI);
  q->current_search_mode = SEARCH_SI;
}

/** 36.213 v9.3 Table 7.1-5
 * user-specific search space. Currently supported transmission Mode 1:
 * DCI Format 1A and 1 + PUSCH scheduling format 0
 */
void pdcch_init_search_ue(pdcch_t *q, unsigned short c_rnti) {
  int l, n, k, i;
  pdcch_search_t *s = &q->search_mode[SEARCH_UE];
  s->nof_candidates = 0;
  for (l=0;l<3;l++) {
    s->nof_candidates += NOF_UE_FORMATS*(MIN(q->nof_cce,16) / (1<<l));
  }
  INFO("Initiating %d candidate(s) in the UE-specific search space for C-RNTI: 0x%x\n", s->nof_candidates, c_rnti);
  if (s->nof_candidates) {
    for (n=0;n<NSUBFRAMES_X_FRAME;n++) {
      s->candidates[n] = malloc(sizeof(dci_candidate_t) * s->nof_candidates);
      dci_candidate_t *c = s->candidates[n];

      if (c) {
        // Expect Formats 1, 1A, 0
        k = 0;
        for(i=0;i<NOF_UE_FORMATS;i++) {
          k += gen_ue_search(&c[k], q->nof_cce,
              dci_format_sizeof(ue_formats[i], q->nof_prb), c_rnti, n);
        }
      }
    }
  }
  q->current_search_mode = SEARCH_UE;
}

/** 36.213 v9.3 Table 7.1-3
 * Expect DCI formats 1C and 1A in the common search space
 */
void pdcch_init_search_ra(pdcch_t *q, unsigned short ra_rnti) {
  pdcch_init_common(q, &q->search_mode[SEARCH_RA], ra_rnti);
  q->current_search_mode = SEARCH_RA;
}

void pdcch_set_search_si(pdcch_t *q) {
  q->current_search_mode = SEARCH_SI;
}
void pdcch_set_search_ue(pdcch_t *q) {
  q->current_search_mode = SEARCH_UE;
}
void pdcch_set_search_ra(pdcch_t *q) {
  q->current_search_mode = SEARCH_RA;
}

/** Initializes the PDCCH transmitter and receiver */
int pdcch_init(pdcch_t *q, regs_t *regs, int nof_prb, int nof_ports,
    int cell_id, lte_cp_t cp) {
  int ret = -1;
  int i;

  if (cell_id < 0) {
    return -1;
  }
  if (nof_ports > MAX_PORTS_CTRL) {
    fprintf(stderr, "Invalid number of ports %d\n", nof_ports);
    return -1;
  }
  bzero(q, sizeof(pdcch_t));
  q->cell_id = cell_id;
  q->cp = cp;
  q->regs = regs;
  q->nof_ports = nof_ports;
  q->nof_prb = nof_prb;
  q->current_search_mode = SEARCH_NONE;

  q->nof_regs = (regs_pdcch_nregs(q->regs)/9)*9;
  q->nof_cce = q->nof_regs / 9;
  q->nof_symbols = 4 * q->nof_regs;
  q->nof_bits = 2 * q->nof_symbols;

  INFO("Init PDCCH: %d CCEs (%d REGs), %d bits, %d symbols, %d ports\n", q->nof_cce,
      q->nof_regs, q->nof_bits, q->nof_symbols, q->nof_ports);

  if (modem_table_std(&q->mod, LTE_QPSK, true)) {
    goto clean;
  }
  if (crc_init(&q->crc, LTE_CRC16, 16)) {
    goto clean;
  }

  demod_soft_init(&q->demod);
  demod_soft_table_set(&q->demod, &q->mod);
  demod_soft_alg_set(&q->demod, APPROX);

  for (i = 0; i < NSUBFRAMES_X_FRAME; i++) {
    if (sequence_pdcch(&q->seq_pdcch[i], 2 * i, q->cell_id, q->nof_bits)) {
      goto clean;
    }
  }

  int poly[3] = { 0x6D, 0x4F, 0x57 };
  if (viterbi_init(&q->decoder, viterbi_37, poly, DCI_MAX_BITS + 16, true)) {
    goto clean;
  }

  q->pdcch_e = malloc(sizeof(char) * q->nof_bits);
  if (!q->pdcch_e) {
    goto clean;
  }

  q->pdcch_llr = malloc(sizeof(float) * q->nof_bits);
  if (!q->pdcch_llr) {
    goto clean;
  }

  q->pdcch_d = malloc(sizeof(cf_t) * q->nof_symbols);
  if (!q->pdcch_d) {
    goto clean;
  }

  for (i = 0; i < MAX_PORTS_CTRL; i++) {
    q->ce[i] = malloc(sizeof(cf_t) * q->nof_symbols);
    if (!q->ce[i]) {
      goto clean;
    }
    q->pdcch_x[i] = malloc(sizeof(cf_t) * q->nof_symbols);
    if (!q->pdcch_x[i]) {
      goto clean;
    }
    q->pdcch_symbols[i] = malloc(sizeof(cf_t) * q->nof_symbols);
    if (!q->pdcch_symbols[i]) {
      goto clean;
    }
  }
  ret = 0;
  clean: if (ret == -1) {
    pdcch_free(q);
  }
  return ret;
}

void pdcch_free(pdcch_t *q) {
  int i, j;

  for (i=0;i<PDCCH_NOF_SEARCH_MODES;i++) {
    for (j = 0; j < NSUBFRAMES_X_FRAME; j++) {
      if (q->search_mode[i].candidates[j]) {
        free(q->search_mode[i].candidates[j]);
      }
    }
  }
  if (q->pdcch_e) {
    free(q->pdcch_e);
  }
  if (q->pdcch_llr) {
    free(q->pdcch_llr);
  }
  if (q->pdcch_d) {
    free(q->pdcch_d);
  }
  for (i = 0; i < MAX_PORTS_CTRL; i++) {
    if (q->ce[i]) {
      free(q->ce[i]);
    }
    if (q->pdcch_x[i]) {
      free(q->pdcch_x[i]);
    }
    if (q->pdcch_symbols[i]) {
      free(q->pdcch_symbols[i]);
    }
  }

  for (i = 0; i < NSUBFRAMES_X_FRAME; i++) {
    sequence_free(&q->seq_pdcch[i]);
  }

  modem_table_free(&q->mod);
  viterbi_free(&q->decoder);
}

/** 36.212 5.3.3.2 to 5.3.3.4
 *
 * Returns XOR between parity and remainder bits
 *
 * TODO: UE transmit antenna selection CRC mask
 */
unsigned short dci_decode(pdcch_t *q, float *e, char *data, int E,
    int nof_bits) {

  float tmp[3 * (DCI_MAX_BITS + 16)];
  unsigned short p_bits, crc_res;
  char *x;

  assert(nof_bits < DCI_MAX_BITS);

<<<<<<< HEAD
	/* unrate matching */
	rm_conv_rx(e, E, tmp, 3 * (nof_bits + 16));

	DEBUG("Viterbi input: ", 0);
	if (VERBOSE_ISDEBUG()) {
		vec_fprint_f(stdout, tmp, 3 * (nof_bits + 16));
	}

	/* viterbi decoder */
	viterbi_decode_f(&q->decoder, tmp, data, nof_bits + 16);

	if (VERBOSE_ISDEBUG()) {
		bit_fprint(stdout, data, nof_bits+16);
	}

	x = &data[nof_bits];
	p_bits = (unsigned short) bit_unpack(&x, 16);
	crc_res = ((unsigned short) crc_checksum(&q->crc, data, nof_bits) & 0xffff);
	DEBUG("p_bits: 0x%x, crc_res: 0x%x, tot: 0x%x\n", p_bits, crc_res, p_bits ^ crc_res);
	return (p_bits ^ crc_res);
=======
/*  char a[] = {1,1,0,0,1,0,0,0,0,0,0,1,1,0,0,1,0,0,0,0,0,0,1,1,1,1,0,0,0,0,1,1,0,1,0,1,1,0,1,1,1,1,1,0,1,0,1,1,0,1,0,0,0,1,0,0,1,1,1,1,0,1,0,1,1,0,0,0,0,0,1,1,0,0,0,0,1,0,0,1,0,0,0,0,1,1,1,1,1,0,1,1,1,0,1,1,1,1,0,0,1,1,0,0,1,0,1,1,1,0,0,1,1,0,1,0,1,1,0,0,1,0,0,1,1,0,0,1,0,0,0,0,0,0,1,1,0,0,1,0,0,0,0,0,0,1,1,1,1,0,0,0,0,1,1,0,1,0,1,1,0,1,1,1,1,1,0,1,0,1,1,0,1,0,0,0,1,0,0,1,1,1,1,0,1,0,1,1,0,0,0,0,0,1,1,0,0,0,0,1,0,0,1,0,0,0,0,1,1,1,1,1,0,1,1,1,0,1,1,1,1,0,0,1,1,0,0,1,0,1,1,1,0,0,1,1,0,1,0,1,1,0,0,1,0,0,1,1,0,0,1,0,0,0,0,0,0,1,1,0,0,1,0,0,0,0,0,0,1,1,1,1,0,0,0,0,1,1,0,1,0,1,1,0,1,1,1,1,1,0,1,0,1,1,0,1,0,0,0,1,0,0,1,1,1,1,0,1,0,1,1,0,0,0,0,0,1,1,0,0,0,0,1,0,0,1,0,0,0,0,1,1,1,1,1,0,1,1,1,0,1,1,1,1,0,0,1,1,0,0,1,0,1,1,1,0,0,1,1,0,1,0,1,1,0,0,1,0,0,1,1,0,0,1,0,0,0,0,0,0,1,1,0,0,1,0,0,0,0,0,0,1,1,1,1,0,0,0,0,1,1,0,1,0,1,1,0,1,1,1,1,1,0,1,0,1,1,0,1,0,0,0,1,0,0,1,1,1,1,0,1,0,1,1,0,0,0,0,0,1,1,0,0,0,0,1,0,0,1,0,0,0,0,1,1,1,1,1,0,1,1,1,0,1,1,1,1,0,0,1,1,0,0,1,0,1,1,1,0,0,1,1,0,1,0,1,1,0,0,1,0,0,1,1,0,0,1,0,0,0,0,0,0,1,1,0,0,1,0,0,0,0,0,0,1,1,1,1,0,0,0,0,1,1,0,1,0,1,1,0,1,1,1,1,1,0,1,0,1,1,0,1,0,0,0,1,0,0,1,1,1,1,0,1,0,1,1,0,0,0,0,0,1,1,0,0,0,0,1,0,0,1,0,0,0,0};

  float *b = malloc(sizeof(E));
  for (int i=0;i<E;i++) {
    b[i] = a[i]?1:-1;
  }
*/
  /* unrate matching */
  rm_conv_rx(e, E, tmp, 3 * (nof_bits + 16));

  DEBUG("Viterbi input: ", 0);
  if (VERBOSE_ISDEBUG()) {
    vec_fprint_f(stdout, tmp, 3 * (nof_bits + 16));
  }

  /* viterbi decoder */
  viterbi_decode_f(&q->decoder, tmp, data, nof_bits + 16);

  if (VERBOSE_ISDEBUG()) {
    bit_fprint(stdout, data, nof_bits+16);
  }

  x = &data[nof_bits];
  p_bits = (unsigned short) bit_unpack(&x, 16);
  crc_res = ((unsigned short) crc_checksum(&q->crc, data, nof_bits) & 0xffff);
  DEBUG("p_bits: 0x%x, crc_res: 0x%x, tot: 0x%x\n", p_bits, crc_res, p_bits ^ crc_res);
  return (p_bits ^ crc_res);
>>>>>>> acff8b08
}

int pdcch_decode_candidate(pdcch_t *q, float *llr, dci_candidate_t *c,
    dci_msg_t *msg) {
  unsigned short crc_res;
  DEBUG("Trying Candidate: Nbits: %d, E: %d, nCCE: %d, L: %d, RNTI: 0x%x\n",
        c->nof_bits, PDCCH_FORMAT_NOF_BITS(c->L), c->ncce, c->L,
        c->rnti);
  crc_res = dci_decode(q, &llr[72 * c->ncce], msg->data,
      PDCCH_FORMAT_NOF_BITS(c->L), c->nof_bits);

  if (c->rnti == crc_res) {
    memcpy(&msg->location, c, sizeof(dci_candidate_t));
    INFO(
        "FOUND Candidate: Nbits: %d, E: %d, nCCE: %d, L: %d, RNTI: 0x%x\n",
        c->nof_bits, PDCCH_FORMAT_NOF_BITS(c->L), c->ncce, c->L,
        c->rnti);
    return 1;
  }
  return 0;
}

<<<<<<< HEAD
int pdcch_extract_llr(pdcch_t *q, cf_t *slot_symbols, cf_t *ce[MAX_PORTS_CTRL],
		float *llr, int nsubframe, float ebno) {

	/* Set pointers for layermapping & precoding */
	int i;
	cf_t *x[MAX_LAYERS];

	if (nsubframe < 0 || nsubframe > NSUBFRAMES_X_FRAME) {
		fprintf(stderr, "Invalid subframe %d\n", nsubframe);
		return -1;
	}

	if (ebno == 0.0) {
		fprintf(stderr, "EbNo is Zero\n");
		return -1;
	}

	/* number of layers equals number of ports */
	for (i = 0; i < q->nof_ports; i++) {
		x[i] = q->pdcch_x[i];
	}
	memset(&x[q->nof_ports], 0, sizeof(cf_t*) * (MAX_LAYERS - q->nof_ports));

	/* extract symbols */
	int n = regs_pdcch_get(q->regs, slot_symbols, q->pdcch_symbols[0]);
	if (q->nof_symbols != n) {
		fprintf(stderr, "Expected %d PDCCH symbols but got %d symbols\n", q->nof_symbols, n);
		return -1;
	}

	/* extract channel estimates */
	for (i = 0; i < q->nof_ports; i++) {
		n = regs_pdcch_get(q->regs, ce[i], q->ce[i]);
		if (q->nof_symbols != n) {
			fprintf(stderr, "Expected %d PDCCH symbols but got %d symbols\n", q->nof_symbols, n);
			return -1;
		}
	}

	/* in control channels, only diversity is supported */
	if (q->nof_ports == 1) {
		/* no need for layer demapping */
		predecoding_single_zf(q->pdcch_symbols[0], q->ce[0], q->pdcch_d,
				q->nof_symbols);
	} else {
		predecoding_diversity_zf(q->pdcch_symbols[0], q->ce, x, q->nof_ports,
				q->nof_symbols);
		layerdemap_diversity(x, q->pdcch_d, q->nof_ports,
				q->nof_symbols / q->nof_ports);
	}

	DEBUG("pdcch d symbols: ", 0);
	if (VERBOSE_ISDEBUG()) {
		vec_fprint_c(stdout, q->pdcch_d, q->nof_symbols);
	}

	/* demodulate symbols */
	demod_soft_sigma_set(&q->demod, ebno);
	demod_soft_demodulate(&q->demod, q->pdcch_d, q->pdcch_llr, q->nof_symbols);

	DEBUG("llr: ", 0);
	if (VERBOSE_ISDEBUG()) {
		vec_fprint_f(stdout, q->pdcch_llr, q->nof_bits);
	}

	/* descramble */
	scrambling_f_offset(&q->seq_pdcch[nsubframe], llr, 0, q->nof_bits);

	return 0;
=======
int pdcch_extract_llr(pdcch_t *q, cf_t *slot1_symbols, cf_t *ce[MAX_PORTS_CTRL],
    float *llr, int nsubframe, float ebno) {

  /* Set pointers for layermapping & precoding */
  int i;
  cf_t *x[MAX_LAYERS];

  if (nsubframe < 0 || nsubframe > NSUBFRAMES_X_FRAME) {
    fprintf(stderr, "Invalid subframe %d\n", nsubframe);
    return -1;
  }

  if (ebno == 0.0) {
    fprintf(stderr, "EbNo is Zero\n");
    return -1;
  }

  /* number of layers equals number of ports */
  for (i = 0; i < q->nof_ports; i++) {
    x[i] = q->pdcch_x[i];
  }
  memset(&x[q->nof_ports], 0, sizeof(cf_t*) * (MAX_LAYERS - q->nof_ports));

  /* extract symbols */
  int n = regs_pdcch_get(q->regs, slot1_symbols, q->pdcch_symbols[0]);
  if (q->nof_symbols != n) {
    fprintf(stderr, "Expected %d PDCCH symbols but got %d symbols\n", q->nof_symbols, n);
    return -1;
  }

  /* extract channel estimates */
  for (i = 0; i < q->nof_ports; i++) {
    n = regs_pdcch_get(q->regs, ce[i], q->ce[i]);
    if (q->nof_symbols != n) {
      fprintf(stderr, "Expected %d PDCCH symbols but got %d symbols\n", q->nof_symbols, n);
      return -1;
    }
  }

  /* in control channels, only diversity is supported */
  if (q->nof_ports == 1) {
    /* no need for layer demapping */
    predecoding_single_zf(q->pdcch_symbols[0], q->ce[0], q->pdcch_d,
        q->nof_symbols);
  } else {
    predecoding_diversity_zf(q->pdcch_symbols, q->ce, x, q->nof_ports,
        q->nof_symbols);
    layerdemap_diversity(x, q->pdcch_d, q->nof_ports,
        q->nof_symbols / q->nof_ports);
  }

  DEBUG("pdcch d symbols: ", 0);
  if (VERBOSE_ISDEBUG()) {
    vec_fprint_c(stdout, q->pdcch_d, q->nof_symbols);
  }

  /* demodulate symbols */
  demod_soft_sigma_set(&q->demod, ebno);
  demod_soft_demodulate(&q->demod, q->pdcch_d, q->pdcch_llr, q->nof_symbols);

  DEBUG("llr: ", 0);
  if (VERBOSE_ISDEBUG()) {
    vec_fprint_f(stdout, q->pdcch_llr, q->nof_bits);
  }

  /* descramble */
  scrambling_f_offset(&q->seq_pdcch[nsubframe], llr, 0, q->nof_bits);

  return 0;
>>>>>>> acff8b08
}

int pdcch_decode_current_mode(pdcch_t *q, float *llr, dci_t *dci, int subframe) {
  int k, i;

  if (q->current_search_mode == SEARCH_UE) {
    k = subframe;
  } else {
    k = 0;
  }

  for (i = 0; i < q->search_mode[q->current_search_mode].nof_candidates
          && dci->nof_dcis < dci->max_dcis; i++) {
    if (pdcch_decode_candidate(q, q->pdcch_llr,
        &q->search_mode[q->current_search_mode].candidates[k][i],
        &dci->msg[dci->nof_dcis])) {
      dci->nof_dcis++;
    }
  }
  return dci->nof_dcis;
}

int pdcch_decode_si(pdcch_t *q, float *llr, dci_t *dci) {
  pdcch_set_search_si(q);
  return pdcch_decode_current_mode(q, llr, dci, 0);
}
int pdcch_decode_ra(pdcch_t *q, float *llr, dci_t *dci) {
  pdcch_set_search_ra(q);
  return pdcch_decode_current_mode(q, llr, dci, 0);
}
int pdcch_decode_ue(pdcch_t *q, float *llr, dci_t *dci, int nsubframe) {
  pdcch_set_search_ue(q);
  return pdcch_decode_current_mode(q, llr, dci, nsubframe);
}


/* Decodes PDCCH channels
 *
 * dci->nof_dcis is the size of the dci->msg buffer (ie max number of messages)
 *
 * Returns number of messages stored in dci
 */
<<<<<<< HEAD
int pdcch_decode(pdcch_t *q, cf_t *slot_symbols, cf_t *ce[MAX_PORTS_CTRL],
		dci_t *dci, int nsubframe, float ebno) {

	if (pdcch_extract_llr(q, slot_symbols, ce, q->pdcch_llr, nsubframe,
			ebno)) {
		return -1;
	}
=======
int pdcch_decode(pdcch_t *q, cf_t *slot1_symbols, cf_t *ce[MAX_PORTS_CTRL],
    dci_t *dci, int nsubframe, float ebno) {

  if (pdcch_extract_llr(q, slot1_symbols, ce, q->pdcch_llr, nsubframe,
      ebno)) {
    return -1;
  }
>>>>>>> acff8b08

  if (q->current_search_mode != SEARCH_NONE) {
    return pdcch_decode_current_mode(q, q->pdcch_llr, dci, nsubframe);
  }

  return 0;
}

void crc_set_mask_rnti(char *crc, unsigned short rnti) {
  int i;
  char mask[16];
  char *r = mask;

  INFO("Mask CRC with RNTI 0x%x\n", rnti);

  bit_pack(rnti, &r, 16);
  for (i = 0; i < 16; i++) {
    crc[i] = (crc[i] + mask[i]) % 2;
  }
}

/** 36.212 5.3.3.2 to 5.3.3.4
 * TODO: UE transmit antenna selection CRC mask
 */
void dci_encode(pdcch_t *q, char *data, char *e, int nof_bits, int E, unsigned short rnti) {
  convcoder_t encoder;
  char tmp[3 * (DCI_MAX_BITS + 16)];

  assert(nof_bits < DCI_MAX_BITS);

  int poly[3] = { 0x6D, 0x4F, 0x57 };
  encoder.K = 7;
  encoder.R = 3;
  encoder.tail_biting = true;
  memcpy(encoder.poly, poly, 3 * sizeof(int));

  crc_attach(&q->crc, data, nof_bits);
  crc_set_mask_rnti(&data[nof_bits], rnti);

  convcoder_encode(&encoder, data, tmp, nof_bits + 16);

  DEBUG("CConv output: ", 0);
  if (VERBOSE_ISDEBUG()) {
    vec_fprint_b(stdout, tmp, 3 * (nof_bits + 16));
  }

  rm_conv_tx(tmp, 3 * (nof_bits + 16), e, E);
}

/** Converts the set of DCI messages to symbols mapped to the slot ready for transmission
 */
<<<<<<< HEAD
int pdcch_encode(pdcch_t *q, dci_t *dci, cf_t *slot_symbols[MAX_PORTS_CTRL],
		int nsubframe) {
	int i;
	/* Set pointers for layermapping & precoding */
	cf_t *x[MAX_LAYERS];

	if (nsubframe < 0 || nsubframe > NSUBFRAMES_X_FRAME) {
		fprintf(stderr, "Invalid subframe %d\n", nsubframe);
		return -1;
	}

	/* number of layers equals number of ports */
	for (i = 0; i < q->nof_ports; i++) {
		x[i] = q->pdcch_x[i];
	}
	memset(&x[q->nof_ports], 0, sizeof(cf_t*) * (MAX_LAYERS - q->nof_ports));

	/* should add <NIL> elements? Or maybe random bits to facilitate power estimation */
	bzero(q->pdcch_e, q->nof_bits);

	/* Encode DCIs */
	for (i = 0; i < dci->nof_dcis; i++) {
		/* do some sanity checks */
		if (dci->msg[i].location.ncce + PDCCH_FORMAT_NOF_CCE(dci->msg[i].location.L) > q->nof_cce
				|| dci->msg[i].location.L > 3
				|| dci->msg[i].location.nof_bits > DCI_MAX_BITS) {
			fprintf(stderr, "Illegal DCI message %d\n", i);
			return -1;
		}
		INFO("Encoding DCI %d: Nbits: %d, E: %d, nCCE: %d, L: %d, RNTI: 0x%x\n",
				i, dci->msg[i].location.nof_bits, PDCCH_FORMAT_NOF_BITS(dci->msg[i].location.L),
				dci->msg[i].location.ncce, dci->msg[i].location.L, dci->msg[i].location.rnti);

		dci_encode(q, dci->msg[i].data, &q->pdcch_e[72 * dci->msg[i].location.ncce],
				dci->msg[i].location.nof_bits, PDCCH_FORMAT_NOF_BITS(dci->msg[i].location.L),
				dci->msg[i].location.rnti);
	}

	scrambling_b_offset(&q->seq_pdcch[nsubframe], q->pdcch_e, 0, q->nof_bits);

	mod_modulate(&q->mod, q->pdcch_e, q->pdcch_d, q->nof_bits);

	/* layer mapping & precoding */
	if (q->nof_ports > 1) {
		layermap_diversity(q->pdcch_d, x, q->nof_ports, q->nof_symbols);
		precoding_diversity(x, q->pdcch_symbols, q->nof_ports,
				q->nof_symbols / q->nof_ports);
	} else {
		memcpy(q->pdcch_symbols[0], q->pdcch_d, q->nof_symbols * sizeof(cf_t));
	}

	/* mapping to resource elements */
	for (i = 0; i < q->nof_ports; i++) {
		regs_pdcch_put(q->regs, q->pdcch_symbols[i], slot_symbols[i]);
	}
	return 0;
=======
int pdcch_encode(pdcch_t *q, dci_t *dci, cf_t *slot1_symbols[MAX_PORTS_CTRL],
    int nsubframe) {
  int i;
  /* Set pointers for layermapping & precoding */
  cf_t *x[MAX_LAYERS];

  if (nsubframe < 0 || nsubframe > NSUBFRAMES_X_FRAME) {
    fprintf(stderr, "Invalid subframe %d\n", nsubframe);
    return -1;
  }

  /* number of layers equals number of ports */
  for (i = 0; i < q->nof_ports; i++) {
    x[i] = q->pdcch_x[i];
  }
  memset(&x[q->nof_ports], 0, sizeof(cf_t*) * (MAX_LAYERS - q->nof_ports));

  /* should add <NIL> elements? Or maybe random bits to facilitate power estimation */
  bzero(q->pdcch_e, q->nof_bits);

  /* Encode DCIs */
  for (i = 0; i < dci->nof_dcis; i++) {
    /* do some sanity checks */
    if (dci->msg[i].location.ncce + PDCCH_FORMAT_NOF_CCE(dci->msg[i].location.L) > q->nof_cce
        || dci->msg[i].location.L > 3
        || dci->msg[i].location.nof_bits > DCI_MAX_BITS) {
      fprintf(stderr, "Illegal DCI message %d\n", i);
      return -1;
    }
    INFO("Encoding DCI %d: Nbits: %d, E: %d, nCCE: %d, L: %d, RNTI: 0x%x\n",
        i, dci->msg[i].location.nof_bits, PDCCH_FORMAT_NOF_BITS(dci->msg[i].location.L),
        dci->msg[i].location.ncce, dci->msg[i].location.L, dci->msg[i].location.rnti);

    dci_encode(q, dci->msg[i].data, &q->pdcch_e[72 * dci->msg[i].location.ncce],
        dci->msg[i].location.nof_bits, PDCCH_FORMAT_NOF_BITS(dci->msg[i].location.L),
        dci->msg[i].location.rnti);
  }

  scrambling_b_offset(&q->seq_pdcch[nsubframe], q->pdcch_e, 0, q->nof_bits);

  mod_modulate(&q->mod, q->pdcch_e, q->pdcch_d, q->nof_bits);

  /* layer mapping & precoding */
  if (q->nof_ports > 1) {
    layermap_diversity(q->pdcch_d, x, q->nof_ports, q->nof_symbols);
    precoding_diversity(x, q->pdcch_symbols, q->nof_ports,
        q->nof_symbols / q->nof_ports);
  } else {
    memcpy(q->pdcch_symbols[0], q->pdcch_d, q->nof_symbols * sizeof(cf_t));
  }

  /* mapping to resource elements */
  for (i = 0; i < q->nof_ports; i++) {
    regs_pdcch_put(q->regs, q->pdcch_symbols[i], slot1_symbols[i]);
  }
  return 0;
>>>>>>> acff8b08
}
<|MERGE_RESOLUTION|>--- conflicted
+++ resolved
@@ -42,23 +42,24 @@
 #include "lte/utils/vector.h"
 #include "lte/utils/debug.h"
 
-#define PDCCH_NOF_FORMATS       4
-#define PDCCH_FORMAT_NOF_CCE(i)    (1<<i)
-#define PDCCH_FORMAT_NOF_REGS(i)   ((1<<i)*9)
-#define PDCCH_FORMAT_NOF_BITS(i)   ((1<<i)*72)
-
-#define NOF_COMMON_FORMATS  2
-const dci_format_t common_formats[NOF_COMMON_FORMATS] = {Format1A, Format1C};
-
-#define NOF_UE_FORMATS  2
-const dci_format_t ue_formats[NOF_UE_FORMATS] = {Format0, Format1}; // 1A has the same payload as 0
+#define PDCCH_NOF_FORMATS 			4
+#define PDCCH_FORMAT_NOF_CCE(i)		(1<<i)
+#define PDCCH_FORMAT_NOF_REGS(i) 	((1<<i)*9)
+#define PDCCH_FORMAT_NOF_BITS(i) 	((1<<i)*72)
+
+#define NOF_COMMON_FORMATS	2
+const dci_format_t common_formats[NOF_COMMON_FORMATS] = { Format1A, Format1C };
+
+#define NOF_UE_FORMATS	2
+const dci_format_t ue_formats[NOF_UE_FORMATS] = { Format0, Format1 }; // 1A has the same payload as 0
 
 #define MIN(a,b) ((a>b)?b:a)
 
 /**
  * 36.213 9.1
  */
-int gen_common_search(dci_candidate_t *c, int nof_cce, int nof_bits, unsigned short rnti) {
+int gen_common_search(dci_candidate_t *c, int nof_cce, int nof_bits,
+    unsigned short rnti) {
   int i, l, L, k;
   k = 0;
   for (l = 3; l > 1; l--) {
@@ -79,7 +80,8 @@
 /**
  * 36.213 9.1
  */
-int gen_ue_search(dci_candidate_t *c, int nof_cce, int nof_bits, unsigned short rnti, int subframe) {
+int gen_ue_search(dci_candidate_t *c, int nof_cce, int nof_bits,
+    unsigned short rnti, int subframe) {
   int i, l, L, k, m;
   unsigned int Yk;
   const int S[4] = { 6, 12, 8, 16 };
@@ -87,11 +89,12 @@
   if (!subframe) {
     INFO("UE-specific candidates for RNTI: 0x%x, NofBits: %d, NofCCE: %d\n",
         rnti, nof_bits, nof_cce);
-    if (VERBOSE_ISINFO()) printf("[INFO]: ");
+    if (VERBOSE_ISINFO())
+      printf("[INFO]: ");
   }
   for (l = 3; l >= 0; l--) {
     L = (1 << l);
-    for (i = 0; i < MIN(nof_cce/L,16/S[l]); i++) {
+    for (i = 0; i < MIN(nof_cce / L, 16 / S[l]); i++) {
       c[k].L = l;
       c[k].nof_bits = nof_bits;
       c[k].rnti = rnti;
@@ -109,14 +112,16 @@
     }
   }
   if (!subframe) {
-    if (VERBOSE_ISINFO()) printf("\n");
+    if (VERBOSE_ISINFO())
+      printf("\n");
   }
   return k;
 }
 
 void pdcch_init_common(pdcch_t *q, pdcch_search_t *s, unsigned short rnti) {
   int k, i;
-  s->nof_candidates = NOF_COMMON_FORMATS*(MIN(q->nof_cce,16) / 4 + MIN(q->nof_cce,16) / 8);
+  s->nof_candidates = NOF_COMMON_FORMATS
+      * (MIN(q->nof_cce,16) / 4 + MIN(q->nof_cce,16) / 8);
   if (s->nof_candidates) {
     s->candidates[0] = malloc(sizeof(dci_candidate_t) * s->nof_candidates);
     dci_candidate_t *c = s->candidates[0];
@@ -124,7 +129,7 @@
     if (c) {
       // Format 1A and 1C L=4 and L=8, 4 and 2 candidates, only if nof_cce > 16
       k = 0;
-      for(i=0;i<NOF_COMMON_FORMATS;i++) {
+      for (i = 0; i < NOF_COMMON_FORMATS; i++) {
         k += gen_common_search(&c[k], q->nof_cce,
             dci_format_sizeof(common_formats[i], q->nof_prb), SIRNTI);
         s->nof_candidates++;
@@ -149,19 +154,21 @@
   int l, n, k, i;
   pdcch_search_t *s = &q->search_mode[SEARCH_UE];
   s->nof_candidates = 0;
-  for (l=0;l<3;l++) {
-    s->nof_candidates += NOF_UE_FORMATS*(MIN(q->nof_cce,16) / (1<<l));
-  }
-  INFO("Initiating %d candidate(s) in the UE-specific search space for C-RNTI: 0x%x\n", s->nof_candidates, c_rnti);
+  for (l = 0; l < 3; l++) {
+    s->nof_candidates += NOF_UE_FORMATS * (MIN(q->nof_cce,16) / (1 << l));
+  }
+  INFO(
+      "Initiating %d candidate(s) in the UE-specific search space for C-RNTI: 0x%x\n",
+      s->nof_candidates, c_rnti);
   if (s->nof_candidates) {
-    for (n=0;n<NSUBFRAMES_X_FRAME;n++) {
+    for (n = 0; n < NSUBFRAMES_X_FRAME; n++) {
       s->candidates[n] = malloc(sizeof(dci_candidate_t) * s->nof_candidates);
       dci_candidate_t *c = s->candidates[n];
 
       if (c) {
         // Expect Formats 1, 1A, 0
         k = 0;
-        for(i=0;i<NOF_UE_FORMATS;i++) {
+        for (i = 0; i < NOF_UE_FORMATS; i++) {
           k += gen_ue_search(&c[k], q->nof_cce,
               dci_format_sizeof(ue_formats[i], q->nof_prb), c_rnti, n);
         }
@@ -210,13 +217,13 @@
   q->nof_prb = nof_prb;
   q->current_search_mode = SEARCH_NONE;
 
-  q->nof_regs = (regs_pdcch_nregs(q->regs)/9)*9;
+  q->nof_regs = (regs_pdcch_nregs(q->regs) / 9) * 9;
   q->nof_cce = q->nof_regs / 9;
   q->nof_symbols = 4 * q->nof_regs;
   q->nof_bits = 2 * q->nof_symbols;
 
-  INFO("Init PDCCH: %d CCEs (%d REGs), %d bits, %d symbols, %d ports\n", q->nof_cce,
-      q->nof_regs, q->nof_bits, q->nof_symbols, q->nof_ports);
+  INFO("Init PDCCH: %d CCEs (%d REGs), %d bits, %d symbols, %d ports\n",
+      q->nof_cce, q->nof_regs, q->nof_bits, q->nof_symbols, q->nof_ports);
 
   if (modem_table_std(&q->mod, LTE_QPSK, true)) {
     goto clean;
@@ -279,7 +286,7 @@
 void pdcch_free(pdcch_t *q) {
   int i, j;
 
-  for (i=0;i<PDCCH_NOF_SEARCH_MODES;i++) {
+  for (i = 0; i < PDCCH_NOF_SEARCH_MODES; i++) {
     for (j = 0; j < NSUBFRAMES_X_FRAME; j++) {
       if (q->search_mode[i].candidates[j]) {
         free(q->search_mode[i].candidates[j]);
@@ -321,8 +328,7 @@
  *
  * TODO: UE transmit antenna selection CRC mask
  */
-unsigned short dci_decode(pdcch_t *q, float *e, char *data, int E,
-    int nof_bits) {
+unsigned short dci_decode(pdcch_t *q, float *e, char *data, int E, int nof_bits) {
 
   float tmp[3 * (DCI_MAX_BITS + 16)];
   unsigned short p_bits, crc_res;
@@ -330,35 +336,6 @@
 
   assert(nof_bits < DCI_MAX_BITS);
 
-<<<<<<< HEAD
-	/* unrate matching */
-	rm_conv_rx(e, E, tmp, 3 * (nof_bits + 16));
-
-	DEBUG("Viterbi input: ", 0);
-	if (VERBOSE_ISDEBUG()) {
-		vec_fprint_f(stdout, tmp, 3 * (nof_bits + 16));
-	}
-
-	/* viterbi decoder */
-	viterbi_decode_f(&q->decoder, tmp, data, nof_bits + 16);
-
-	if (VERBOSE_ISDEBUG()) {
-		bit_fprint(stdout, data, nof_bits+16);
-	}
-
-	x = &data[nof_bits];
-	p_bits = (unsigned short) bit_unpack(&x, 16);
-	crc_res = ((unsigned short) crc_checksum(&q->crc, data, nof_bits) & 0xffff);
-	DEBUG("p_bits: 0x%x, crc_res: 0x%x, tot: 0x%x\n", p_bits, crc_res, p_bits ^ crc_res);
-	return (p_bits ^ crc_res);
-=======
-/*  char a[] = {1,1,0,0,1,0,0,0,0,0,0,1,1,0,0,1,0,0,0,0,0,0,1,1,1,1,0,0,0,0,1,1,0,1,0,1,1,0,1,1,1,1,1,0,1,0,1,1,0,1,0,0,0,1,0,0,1,1,1,1,0,1,0,1,1,0,0,0,0,0,1,1,0,0,0,0,1,0,0,1,0,0,0,0,1,1,1,1,1,0,1,1,1,0,1,1,1,1,0,0,1,1,0,0,1,0,1,1,1,0,0,1,1,0,1,0,1,1,0,0,1,0,0,1,1,0,0,1,0,0,0,0,0,0,1,1,0,0,1,0,0,0,0,0,0,1,1,1,1,0,0,0,0,1,1,0,1,0,1,1,0,1,1,1,1,1,0,1,0,1,1,0,1,0,0,0,1,0,0,1,1,1,1,0,1,0,1,1,0,0,0,0,0,1,1,0,0,0,0,1,0,0,1,0,0,0,0,1,1,1,1,1,0,1,1,1,0,1,1,1,1,0,0,1,1,0,0,1,0,1,1,1,0,0,1,1,0,1,0,1,1,0,0,1,0,0,1,1,0,0,1,0,0,0,0,0,0,1,1,0,0,1,0,0,0,0,0,0,1,1,1,1,0,0,0,0,1,1,0,1,0,1,1,0,1,1,1,1,1,0,1,0,1,1,0,1,0,0,0,1,0,0,1,1,1,1,0,1,0,1,1,0,0,0,0,0,1,1,0,0,0,0,1,0,0,1,0,0,0,0,1,1,1,1,1,0,1,1,1,0,1,1,1,1,0,0,1,1,0,0,1,0,1,1,1,0,0,1,1,0,1,0,1,1,0,0,1,0,0,1,1,0,0,1,0,0,0,0,0,0,1,1,0,0,1,0,0,0,0,0,0,1,1,1,1,0,0,0,0,1,1,0,1,0,1,1,0,1,1,1,1,1,0,1,0,1,1,0,1,0,0,0,1,0,0,1,1,1,1,0,1,0,1,1,0,0,0,0,0,1,1,0,0,0,0,1,0,0,1,0,0,0,0,1,1,1,1,1,0,1,1,1,0,1,1,1,1,0,0,1,1,0,0,1,0,1,1,1,0,0,1,1,0,1,0,1,1,0,0,1,0,0,1,1,0,0,1,0,0,0,0,0,0,1,1,0,0,1,0,0,0,0,0,0,1,1,1,1,0,0,0,0,1,1,0,1,0,1,1,0,1,1,1,1,1,0,1,0,1,1,0,1,0,0,0,1,0,0,1,1,1,1,0,1,0,1,1,0,0,0,0,0,1,1,0,0,0,0,1,0,0,1,0,0,0,0};
-
-  float *b = malloc(sizeof(E));
-  for (int i=0;i<E;i++) {
-    b[i] = a[i]?1:-1;
-  }
-*/
   /* unrate matching */
   rm_conv_rx(e, E, tmp, 3 * (nof_bits + 16));
 
@@ -371,109 +348,35 @@
   viterbi_decode_f(&q->decoder, tmp, data, nof_bits + 16);
 
   if (VERBOSE_ISDEBUG()) {
-    bit_fprint(stdout, data, nof_bits+16);
+    bit_fprint(stdout, data, nof_bits + 16);
   }
 
   x = &data[nof_bits];
   p_bits = (unsigned short) bit_unpack(&x, 16);
   crc_res = ((unsigned short) crc_checksum(&q->crc, data, nof_bits) & 0xffff);
-  DEBUG("p_bits: 0x%x, crc_res: 0x%x, tot: 0x%x\n", p_bits, crc_res, p_bits ^ crc_res);
+  DEBUG("p_bits: 0x%x, crc_res: 0x%x, tot: 0x%x\n", p_bits, crc_res,
+      p_bits ^ crc_res);
   return (p_bits ^ crc_res);
->>>>>>> acff8b08
 }
 
 int pdcch_decode_candidate(pdcch_t *q, float *llr, dci_candidate_t *c,
     dci_msg_t *msg) {
   unsigned short crc_res;
   DEBUG("Trying Candidate: Nbits: %d, E: %d, nCCE: %d, L: %d, RNTI: 0x%x\n",
-        c->nof_bits, PDCCH_FORMAT_NOF_BITS(c->L), c->ncce, c->L,
-        c->rnti);
+      c->nof_bits, PDCCH_FORMAT_NOF_BITS(c->L), c->ncce, c->L, c->rnti);
   crc_res = dci_decode(q, &llr[72 * c->ncce], msg->data,
       PDCCH_FORMAT_NOF_BITS(c->L), c->nof_bits);
 
   if (c->rnti == crc_res) {
     memcpy(&msg->location, c, sizeof(dci_candidate_t));
-    INFO(
-        "FOUND Candidate: Nbits: %d, E: %d, nCCE: %d, L: %d, RNTI: 0x%x\n",
-        c->nof_bits, PDCCH_FORMAT_NOF_BITS(c->L), c->ncce, c->L,
-        c->rnti);
+    INFO("FOUND Candidate: Nbits: %d, E: %d, nCCE: %d, L: %d, RNTI: 0x%x\n",
+        c->nof_bits, PDCCH_FORMAT_NOF_BITS(c->L), c->ncce, c->L, c->rnti);
     return 1;
   }
   return 0;
 }
 
-<<<<<<< HEAD
 int pdcch_extract_llr(pdcch_t *q, cf_t *slot_symbols, cf_t *ce[MAX_PORTS_CTRL],
-		float *llr, int nsubframe, float ebno) {
-
-	/* Set pointers for layermapping & precoding */
-	int i;
-	cf_t *x[MAX_LAYERS];
-
-	if (nsubframe < 0 || nsubframe > NSUBFRAMES_X_FRAME) {
-		fprintf(stderr, "Invalid subframe %d\n", nsubframe);
-		return -1;
-	}
-
-	if (ebno == 0.0) {
-		fprintf(stderr, "EbNo is Zero\n");
-		return -1;
-	}
-
-	/* number of layers equals number of ports */
-	for (i = 0; i < q->nof_ports; i++) {
-		x[i] = q->pdcch_x[i];
-	}
-	memset(&x[q->nof_ports], 0, sizeof(cf_t*) * (MAX_LAYERS - q->nof_ports));
-
-	/* extract symbols */
-	int n = regs_pdcch_get(q->regs, slot_symbols, q->pdcch_symbols[0]);
-	if (q->nof_symbols != n) {
-		fprintf(stderr, "Expected %d PDCCH symbols but got %d symbols\n", q->nof_symbols, n);
-		return -1;
-	}
-
-	/* extract channel estimates */
-	for (i = 0; i < q->nof_ports; i++) {
-		n = regs_pdcch_get(q->regs, ce[i], q->ce[i]);
-		if (q->nof_symbols != n) {
-			fprintf(stderr, "Expected %d PDCCH symbols but got %d symbols\n", q->nof_symbols, n);
-			return -1;
-		}
-	}
-
-	/* in control channels, only diversity is supported */
-	if (q->nof_ports == 1) {
-		/* no need for layer demapping */
-		predecoding_single_zf(q->pdcch_symbols[0], q->ce[0], q->pdcch_d,
-				q->nof_symbols);
-	} else {
-		predecoding_diversity_zf(q->pdcch_symbols[0], q->ce, x, q->nof_ports,
-				q->nof_symbols);
-		layerdemap_diversity(x, q->pdcch_d, q->nof_ports,
-				q->nof_symbols / q->nof_ports);
-	}
-
-	DEBUG("pdcch d symbols: ", 0);
-	if (VERBOSE_ISDEBUG()) {
-		vec_fprint_c(stdout, q->pdcch_d, q->nof_symbols);
-	}
-
-	/* demodulate symbols */
-	demod_soft_sigma_set(&q->demod, ebno);
-	demod_soft_demodulate(&q->demod, q->pdcch_d, q->pdcch_llr, q->nof_symbols);
-
-	DEBUG("llr: ", 0);
-	if (VERBOSE_ISDEBUG()) {
-		vec_fprint_f(stdout, q->pdcch_llr, q->nof_bits);
-	}
-
-	/* descramble */
-	scrambling_f_offset(&q->seq_pdcch[nsubframe], llr, 0, q->nof_bits);
-
-	return 0;
-=======
-int pdcch_extract_llr(pdcch_t *q, cf_t *slot1_symbols, cf_t *ce[MAX_PORTS_CTRL],
     float *llr, int nsubframe, float ebno) {
 
   /* Set pointers for layermapping & precoding */
@@ -497,9 +400,10 @@
   memset(&x[q->nof_ports], 0, sizeof(cf_t*) * (MAX_LAYERS - q->nof_ports));
 
   /* extract symbols */
-  int n = regs_pdcch_get(q->regs, slot1_symbols, q->pdcch_symbols[0]);
+  int n = regs_pdcch_get(q->regs, slot_symbols, q->pdcch_symbols[0]);
   if (q->nof_symbols != n) {
-    fprintf(stderr, "Expected %d PDCCH symbols but got %d symbols\n", q->nof_symbols, n);
+    fprintf(stderr, "Expected %d PDCCH symbols but got %d symbols\n",
+        q->nof_symbols, n);
     return -1;
   }
 
@@ -507,7 +411,8 @@
   for (i = 0; i < q->nof_ports; i++) {
     n = regs_pdcch_get(q->regs, ce[i], q->ce[i]);
     if (q->nof_symbols != n) {
-      fprintf(stderr, "Expected %d PDCCH symbols but got %d symbols\n", q->nof_symbols, n);
+      fprintf(stderr, "Expected %d PDCCH symbols but got %d symbols\n",
+          q->nof_symbols, n);
       return -1;
     }
   }
@@ -518,7 +423,7 @@
     predecoding_single_zf(q->pdcch_symbols[0], q->ce[0], q->pdcch_d,
         q->nof_symbols);
   } else {
-    predecoding_diversity_zf(q->pdcch_symbols, q->ce, x, q->nof_ports,
+    predecoding_diversity_zf(q->pdcch_symbols[0], q->ce, x, q->nof_ports,
         q->nof_symbols);
     layerdemap_diversity(x, q->pdcch_d, q->nof_ports,
         q->nof_symbols / q->nof_ports);
@@ -542,7 +447,6 @@
   scrambling_f_offset(&q->seq_pdcch[nsubframe], llr, 0, q->nof_bits);
 
   return 0;
->>>>>>> acff8b08
 }
 
 int pdcch_decode_current_mode(pdcch_t *q, float *llr, dci_t *dci, int subframe) {
@@ -554,7 +458,8 @@
     k = 0;
   }
 
-  for (i = 0; i < q->search_mode[q->current_search_mode].nof_candidates
+  for (i = 0;
+      i < q->search_mode[q->current_search_mode].nof_candidates
           && dci->nof_dcis < dci->max_dcis; i++) {
     if (pdcch_decode_candidate(q, q->pdcch_llr,
         &q->search_mode[q->current_search_mode].candidates[k][i],
@@ -578,30 +483,18 @@
   return pdcch_decode_current_mode(q, llr, dci, nsubframe);
 }
 
-
 /* Decodes PDCCH channels
  *
  * dci->nof_dcis is the size of the dci->msg buffer (ie max number of messages)
  *
  * Returns number of messages stored in dci
  */
-<<<<<<< HEAD
 int pdcch_decode(pdcch_t *q, cf_t *slot_symbols, cf_t *ce[MAX_PORTS_CTRL],
-		dci_t *dci, int nsubframe, float ebno) {
-
-	if (pdcch_extract_llr(q, slot_symbols, ce, q->pdcch_llr, nsubframe,
-			ebno)) {
-		return -1;
-	}
-=======
-int pdcch_decode(pdcch_t *q, cf_t *slot1_symbols, cf_t *ce[MAX_PORTS_CTRL],
     dci_t *dci, int nsubframe, float ebno) {
 
-  if (pdcch_extract_llr(q, slot1_symbols, ce, q->pdcch_llr, nsubframe,
-      ebno)) {
+  if (pdcch_extract_llr(q, slot_symbols, ce, q->pdcch_llr, nsubframe, ebno)) {
     return -1;
   }
->>>>>>> acff8b08
 
   if (q->current_search_mode != SEARCH_NONE) {
     return pdcch_decode_current_mode(q, q->pdcch_llr, dci, nsubframe);
@@ -626,7 +519,8 @@
 /** 36.212 5.3.3.2 to 5.3.3.4
  * TODO: UE transmit antenna selection CRC mask
  */
-void dci_encode(pdcch_t *q, char *data, char *e, int nof_bits, int E, unsigned short rnti) {
+void dci_encode(pdcch_t *q, char *data, char *e, int nof_bits, int E,
+    unsigned short rnti) {
   convcoder_t encoder;
   char tmp[3 * (DCI_MAX_BITS + 16)];
 
@@ -653,65 +547,7 @@
 
 /** Converts the set of DCI messages to symbols mapped to the slot ready for transmission
  */
-<<<<<<< HEAD
 int pdcch_encode(pdcch_t *q, dci_t *dci, cf_t *slot_symbols[MAX_PORTS_CTRL],
-		int nsubframe) {
-	int i;
-	/* Set pointers for layermapping & precoding */
-	cf_t *x[MAX_LAYERS];
-
-	if (nsubframe < 0 || nsubframe > NSUBFRAMES_X_FRAME) {
-		fprintf(stderr, "Invalid subframe %d\n", nsubframe);
-		return -1;
-	}
-
-	/* number of layers equals number of ports */
-	for (i = 0; i < q->nof_ports; i++) {
-		x[i] = q->pdcch_x[i];
-	}
-	memset(&x[q->nof_ports], 0, sizeof(cf_t*) * (MAX_LAYERS - q->nof_ports));
-
-	/* should add <NIL> elements? Or maybe random bits to facilitate power estimation */
-	bzero(q->pdcch_e, q->nof_bits);
-
-	/* Encode DCIs */
-	for (i = 0; i < dci->nof_dcis; i++) {
-		/* do some sanity checks */
-		if (dci->msg[i].location.ncce + PDCCH_FORMAT_NOF_CCE(dci->msg[i].location.L) > q->nof_cce
-				|| dci->msg[i].location.L > 3
-				|| dci->msg[i].location.nof_bits > DCI_MAX_BITS) {
-			fprintf(stderr, "Illegal DCI message %d\n", i);
-			return -1;
-		}
-		INFO("Encoding DCI %d: Nbits: %d, E: %d, nCCE: %d, L: %d, RNTI: 0x%x\n",
-				i, dci->msg[i].location.nof_bits, PDCCH_FORMAT_NOF_BITS(dci->msg[i].location.L),
-				dci->msg[i].location.ncce, dci->msg[i].location.L, dci->msg[i].location.rnti);
-
-		dci_encode(q, dci->msg[i].data, &q->pdcch_e[72 * dci->msg[i].location.ncce],
-				dci->msg[i].location.nof_bits, PDCCH_FORMAT_NOF_BITS(dci->msg[i].location.L),
-				dci->msg[i].location.rnti);
-	}
-
-	scrambling_b_offset(&q->seq_pdcch[nsubframe], q->pdcch_e, 0, q->nof_bits);
-
-	mod_modulate(&q->mod, q->pdcch_e, q->pdcch_d, q->nof_bits);
-
-	/* layer mapping & precoding */
-	if (q->nof_ports > 1) {
-		layermap_diversity(q->pdcch_d, x, q->nof_ports, q->nof_symbols);
-		precoding_diversity(x, q->pdcch_symbols, q->nof_ports,
-				q->nof_symbols / q->nof_ports);
-	} else {
-		memcpy(q->pdcch_symbols[0], q->pdcch_d, q->nof_symbols * sizeof(cf_t));
-	}
-
-	/* mapping to resource elements */
-	for (i = 0; i < q->nof_ports; i++) {
-		regs_pdcch_put(q->regs, q->pdcch_symbols[i], slot_symbols[i]);
-	}
-	return 0;
-=======
-int pdcch_encode(pdcch_t *q, dci_t *dci, cf_t *slot1_symbols[MAX_PORTS_CTRL],
     int nsubframe) {
   int i;
   /* Set pointers for layermapping & precoding */
@@ -734,18 +570,21 @@
   /* Encode DCIs */
   for (i = 0; i < dci->nof_dcis; i++) {
     /* do some sanity checks */
-    if (dci->msg[i].location.ncce + PDCCH_FORMAT_NOF_CCE(dci->msg[i].location.L) > q->nof_cce
-        || dci->msg[i].location.L > 3
+    if (dci->msg[i].location.ncce + PDCCH_FORMAT_NOF_CCE(dci->msg[i].location.L)
+        > q->nof_cce || dci->msg[i].location.L > 3
         || dci->msg[i].location.nof_bits > DCI_MAX_BITS) {
       fprintf(stderr, "Illegal DCI message %d\n", i);
       return -1;
     }
-    INFO("Encoding DCI %d: Nbits: %d, E: %d, nCCE: %d, L: %d, RNTI: 0x%x\n",
-        i, dci->msg[i].location.nof_bits, PDCCH_FORMAT_NOF_BITS(dci->msg[i].location.L),
-        dci->msg[i].location.ncce, dci->msg[i].location.L, dci->msg[i].location.rnti);
+    INFO("Encoding DCI %d: Nbits: %d, E: %d, nCCE: %d, L: %d, RNTI: 0x%x\n", i,
+        dci->msg[i].location.nof_bits,
+        PDCCH_FORMAT_NOF_BITS(dci->msg[i].location.L),
+        dci->msg[i].location.ncce, dci->msg[i].location.L,
+        dci->msg[i].location.rnti);
 
     dci_encode(q, dci->msg[i].data, &q->pdcch_e[72 * dci->msg[i].location.ncce],
-        dci->msg[i].location.nof_bits, PDCCH_FORMAT_NOF_BITS(dci->msg[i].location.L),
+        dci->msg[i].location.nof_bits,
+        PDCCH_FORMAT_NOF_BITS(dci->msg[i].location.L),
         dci->msg[i].location.rnti);
   }
 
@@ -764,8 +603,7 @@
 
   /* mapping to resource elements */
   for (i = 0; i < q->nof_ports; i++) {
-    regs_pdcch_put(q->regs, q->pdcch_symbols[i], slot1_symbols[i]);
+    regs_pdcch_put(q->regs, q->pdcch_symbols[i], slot_symbols[i]);
   }
   return 0;
->>>>>>> acff8b08
-}
+}
