/**
 *
 * \section COPYRIGHT
 *
 * Copyright 2013-2017 Software Radio Systems Limited
 *
 * \section LICENSE
 *
 * This file is part of srsLTE.
 *
 * srsLTE is free software: you can redistribute it and/or modify
 * it under the terms of the GNU Affero General Public License as
 * published by the Free Software Foundation, either version 3 of
 * the License, or (at your option) any later version.
 *
 * srsLTE is distributed in the hope that it will be useful,
 * but WITHOUT ANY WARRANTY; without even the implied warranty of
 * MERCHANTABILITY or FITNESS FOR A PARTICULAR PURPOSE.  See the
 * GNU Affero General Public License for more details.
 *
 * A copy of the GNU Affero General Public License can be found in
 * the LICENSE file in the top-level directory of this distribution
 * and at http://www.gnu.org/licenses/.
 *
 */
#include <stdlib.h>     /* srand, rand */
#include <time.h>       /* time */
#include <string>
#include <sstream>
#include <iomanip>
#include <inttypes.h> // for printing uint64_t
#include "srsepc/hdr/hss/hss.h"
#include "srslte/common/security.h"

using namespace srslte;

namespace srsepc{

hss*          hss::m_instance = NULL;
pthread_mutex_t hss_instance_mutex = PTHREAD_MUTEX_INITIALIZER;

hss::hss()
{
  m_pool = srslte::byte_buffer_pool::get_instance();
  return;
}

hss::~hss()
{
  return;
}

hss*
hss::get_instance(void)
{
  pthread_mutex_lock(&hss_instance_mutex);
  if(NULL == m_instance) {
    m_instance = new hss();
  }
  pthread_mutex_unlock(&hss_instance_mutex);
  return(m_instance);
}

void
hss::cleanup(void)
{
  pthread_mutex_lock(&hss_instance_mutex);
  if(NULL != m_instance) {
    delete m_instance;
    m_instance = NULL;
  }
  pthread_mutex_unlock(&hss_instance_mutex);
}

int
hss::init(hss_args_t *hss_args, srslte::log_filter *hss_log)
{
  srand(time(NULL));
  /*Init loggers*/
  m_hss_log = hss_log;

  /*Set authentication algorithm*/
  if(set_auth_algo(hss_args->auth_algo) == false)
  {
    return -1;
  }
  /*Read user information from DB*/
  if(read_db_file(hss_args->db_file) == false)
  {
    m_hss_log->console("Error reading user database file %s\n", hss_args->db_file.c_str());
    return -1;
  }

  mcc = hss_args->mcc;
  mnc = hss_args->mnc;

  db_file = hss_args->db_file;

  m_hss_log->info("HSS Initialized. DB file %s, authentication algorithm %s, MCC: %d, MNC: %d\n", hss_args->db_file.c_str(),hss_args->auth_algo.c_str(), mcc, mnc);
  m_hss_log->console("HSS Initialized.\n");
  return 0;
}

void
hss::stop(void)
{
  write_db_file(db_file);
  std::map<uint64_t,hss_ue_ctx_t*>::iterator it = m_imsi_to_ue_ctx.begin();
  while(it!=m_imsi_to_ue_ctx.end())
    {
      m_hss_log->info("Deleting UE context in HSS. IMSI: %015lu\n", it->second->imsi);
      m_hss_log->console("Deleting UE context in HSS. IMSI: %015lu\n", it->second->imsi);
      delete it->second;
      m_imsi_to_ue_ctx.erase(it++);
    }
  return;
}


bool
hss::set_auth_algo(std::string auth_algo)
{
  if(auth_algo != "xor" && auth_algo != "milenage" )
  {
    m_hss_log->error("Unrecognized authentication algorithm. auth_algo = %s\n", auth_algo.c_str());
    return false;
  }
  if(auth_algo == "xor")
  {
    m_auth_algo = HSS_ALGO_XOR;
  }
  else
  {
    m_auth_algo = HSS_ALGO_MILENAGE;
  }
  return true;
}

bool
hss::read_db_file(std::string db_filename)
{
  std::ifstream m_db_file;

  m_db_file.open(db_filename.c_str(), std::ifstream::in);
  if(!m_db_file.is_open())
  {
    return false;
  }
  m_hss_log->info("Opened DB file: %s\n", db_filename.c_str() );

  std::string line;
  while (std::getline(m_db_file, line))
  {
    if(line[0] != '#')
    {
      uint column_size = 7;
      std::vector<std::string> split = split_string(line,',');
      if(split.size() != column_size)
      {
        m_hss_log->error("Error parsing UE database. Wrong number of columns in .csv\n");
        m_hss_log->error("Columns: %lu, Expected %d.\n",split.size(),column_size);
        return false;
      }
      hss_ue_ctx_t *ue_ctx = new hss_ue_ctx_t;
      ue_ctx->name = split[0];
      ue_ctx->imsi = atoll(split[1].c_str());
      get_uint_vec_from_hex_str(split[2],ue_ctx->key,16);
      if(split[3] == std::string("op"))
      {
        ue_ctx->op_configured = true;
        get_uint_vec_from_hex_str(split[4],ue_ctx->op,16);
        compute_opc(ue_ctx->key,ue_ctx->op,ue_ctx->opc);
      }
      else if (split[3] == std::string("opc"))
      {
        ue_ctx->op_configured =false;
        get_uint_vec_from_hex_str(split[4],ue_ctx->opc,16);
      }
      else
      {
        m_hss_log->error("Neither OP nor OPc configured.\n");
        return false;
      }
      get_uint_vec_from_hex_str(split[5],ue_ctx->amf,2);
      get_uint_vec_from_hex_str(split[6],ue_ctx->sqn,6);

      m_hss_log->debug("Added user from DB, IMSI: %015lu\n", ue_ctx->imsi);
      m_hss_log->debug_hex(ue_ctx->key, 16, "User Key : ");
      if(ue_ctx->op_configured){
        m_hss_log->debug_hex(ue_ctx->op, 16, "User OP : ");
      }
      m_hss_log->debug_hex(ue_ctx->opc, 16, "User OPc : ");
      m_hss_log->debug_hex(ue_ctx->amf, 2, "AMF : ");
      m_hss_log->debug_hex(ue_ctx->sqn, 6, "SQN : ");

      m_imsi_to_ue_ctx.insert(std::pair<uint64_t,hss_ue_ctx_t*>(ue_ctx->imsi,ue_ctx));
    }
  }

  if(m_db_file.is_open())
  {
    m_db_file.close();
  }

  return true;
}

bool hss::write_db_file(std::string db_filename)
{
  std::string line;
  uint8_t k[16];
  uint8_t amf[2];
  uint8_t op[16];
  uint8_t sqn[6];

  std::ofstream m_db_file;

  m_db_file.open(db_filename.c_str(), std::ofstream::out);
  if(!m_db_file.is_open())
  {
    return false;
  }
  m_hss_log->info("Opened DB file: %s\n", db_filename.c_str() );

  //Write comment info
  m_db_file << "#                                                                            " << std::endl
            << "# .csv to store UE's information in HSS                                      " << std::endl
            << "# Kept in the following format: \"Name,IMSI,Key,OP_Type,OP,AMF,SQN\"         " << std::endl
            << "#                                                                            " << std::endl
            << "# Name:    Human readable name to help distinguish UE's. Ignored by the HSS  " << std::endl
            << "# IMSI:    UE's IMSI value                                                   " << std::endl
            << "# Key:     UE's key, where other keys are derived from. Stored in hexadecimal" << std::endl
            << "# OP_Type: Operator's code type, either OP or OPc                            " << std::endl
            << "# OP/OPc:  Operator Code/Cyphered Operator Code, stored in hexadecimal       " << std::endl
            << "# AMF:     Authentication management field, stored in hexadecimal            " << std::endl
            << "# SQN:     UE's Sequence number for freshness of the authentication          " << std::endl
            << "#                                                                            " << std::endl
            << "# Note: Lines starting by '#' are ignored and will be overwritten            " << std::endl;

  std::map<uint64_t,hss_ue_ctx_t*>::iterator it = m_imsi_to_ue_ctx.begin();
  while(it!=m_imsi_to_ue_ctx.end())
  {
      m_db_file << it->second->name;
      m_db_file << ",";
      m_db_file << std::setfill('0') << std::setw(15) << it->second->imsi;
      m_db_file << ",";
      m_db_file << hex_string(it->second->key, 16);
      m_db_file << ",";
      if(it->second->op_configured){
        m_db_file << "op,";
        m_db_file << hex_string(it->second->op, 16);
      }
      else{
        m_db_file << "opc,";
        m_db_file << hex_string(it->second->opc, 16);
      }
      m_db_file << ",";
      m_db_file << hex_string(it->second->amf, 2);
      m_db_file << ",";
      m_db_file << hex_string(it->second->sqn, 6);
      m_db_file << std::endl;
      it++;
  }
  
  if(m_db_file.is_open())
  {
    m_db_file.close();
  }
  return true;
}

bool
hss::gen_auth_info_answer(uint64_t imsi, uint8_t *k_asme, uint8_t *autn, uint8_t *rand, uint8_t *xres)
{
  bool ret = false;
  switch (m_auth_algo)
  {
  case HSS_ALGO_XOR:
    ret = gen_auth_info_answer_xor(imsi, k_asme, autn, rand, xres);
    break;
  case HSS_ALGO_MILENAGE:
    ret = gen_auth_info_answer_milenage(imsi, k_asme, autn, rand, xres);
    break;
  }
  increment_ue_sqn(imsi);
  return ret;

}

bool 
hss::resync_sqn(uint64_t imsi, uint8_t *auts)
{
  bool ret = false;
  switch (m_auth_algo)
  {
  case HSS_ALGO_XOR:
    ret = resync_sqn_xor(imsi, auts);
    break;
  case HSS_ALGO_MILENAGE:
    ret = resync_sqn_milenage(imsi, auts);
    break;
  }
  increment_ue_sqn(imsi);
  return ret;
}

bool 
hss::resync_sqn_xor(uint64_t imsi, uint8_t *auts)
{
  m_hss_log->error("XOR SQN synchronization not supported yet\n");
  m_hss_log->console("XOR SQNs synchronization not supported yet\n");
  return false;
}


bool 
hss::resync_sqn_milenage(uint64_t imsi, uint8_t *auts)
{
  uint8_t last_rand[16];
  uint8_t ak[6];
  uint8_t mac_s[8];
  uint8_t sqn_ms_xor_ak[6];

  uint8_t k[16];
  uint8_t amf[2];
  uint8_t opc[16];
  uint8_t sqn[6];

  if(!get_k_amf_opc_sqn(imsi, k, amf, opc, sqn))
  {
    return false;
  }

  get_last_rand(imsi, last_rand);

  for(int i=0; i<6; i++){
    sqn_ms_xor_ak[i] = auts[i];
  }

  for(int i=0; i<8; i++){
    mac_s[i] = auts[i+6];
  }

  m_hss_log->debug_hex(k, 16, "User Key : ");
  m_hss_log->debug_hex(opc, 16, "User OPc : ");
  m_hss_log->debug_hex(last_rand, 16, "User Last Rand : ");
  m_hss_log->debug_hex(auts, 16, "AUTS : ");
  m_hss_log->debug_hex(sqn_ms_xor_ak, 6, "SQN xor AK : ");
  m_hss_log->debug_hex(mac_s, 8, "MAC : ");

  security_milenage_f5_star(k, opc, last_rand, ak);
  m_hss_log->debug_hex(ak, 6, "Resynch AK : ");

  uint8_t sqn_ms[6];
  for(int i=0; i<6; i++){
    sqn_ms[i] = sqn_ms_xor_ak[i] ^ ak[i];
  }
  m_hss_log->debug_hex(sqn_ms, 6, "SQN MS : ");
  m_hss_log->debug_hex(sqn   , 6, "SQN HE : ");

  m_hss_log->debug_hex(amf, 2, "AMF : ");

  uint8_t mac_s_tmp[8];

  security_milenage_f1_star(k, opc, last_rand, sqn_ms, amf, mac_s_tmp);

  m_hss_log->debug_hex(mac_s_tmp, 8, "MAC calc : ");

  set_sqn(imsi, sqn_ms);

  return true;
}

bool
hss::gen_auth_info_answer_milenage(uint64_t imsi, uint8_t *k_asme, uint8_t *autn, uint8_t *rand, uint8_t *xres)
{
  uint8_t k[16];
  uint8_t amf[2];
  uint8_t opc[16];
  uint8_t sqn[6];

  uint8_t     ck[16];
  uint8_t     ik[16];
  uint8_t     ak[6];
  uint8_t     mac[8];


  if(!get_k_amf_opc_sqn(imsi, k, amf, opc, sqn))
  {
    return false;
  }
  gen_rand(rand);
  
  security_milenage_f2345( k,
                           opc,
                           rand,
                           xres,
                           ck,
                           ik,
                           ak);

  m_hss_log->debug_hex(k, 16, "User Key : ");
  m_hss_log->debug_hex(opc, 16, "User OPc : ");
  m_hss_log->debug_hex(rand, 16, "User Rand : ");
  m_hss_log->debug_hex(xres, 8, "User XRES: ");
  m_hss_log->debug_hex(ck, 16, "User CK: ");
  m_hss_log->debug_hex(ik, 16, "User IK: ");
  m_hss_log->debug_hex(ak, 6, "User AK: ");

  security_milenage_f1( k,
                        opc,
                        rand,
                        sqn,
                        amf,
                        mac);

  m_hss_log->debug_hex(sqn, 6, "User SQN : ");
  m_hss_log->debug_hex(mac, 8, "User MAC : ");

  // Generate K_asme
  security_generate_k_asme( ck,
                            ik,
                            ak,
                            sqn,
                            mcc,
                            mnc,
                            k_asme);

  m_hss_log->debug("User MCC : %x  MNC : %x \n", mcc, mnc);
  m_hss_log->debug_hex(k_asme, 32, "User k_asme : ");

  //Generate AUTN (autn = sqn ^ ak |+| amf |+| mac)
  for(int i=0;i<6;i++ )
  {
    autn[i] = sqn[i]^ak[i];
  }
  for(int i=0;i<2;i++)
  {
    autn[6+i]=amf[i];
  }
  for(int i=0;i<8;i++)
  {
    autn[8+i]=mac[i];
  }
  
  m_hss_log->debug_hex(autn, 16, "User AUTN: ");

  set_last_rand(imsi, rand);

  return true;
}

bool
hss::gen_auth_info_answer_xor(uint64_t imsi, uint8_t *k_asme, uint8_t *autn, uint8_t *rand, uint8_t *xres)
{
  uint8_t k[16];
  uint8_t amf[2];
  uint8_t opc[16];
  uint8_t sqn[6];

  uint8_t  xdout[16];
  uint8_t  cdout[8];

  uint8_t     ck[16];
  uint8_t     ik[16];
  uint8_t     ak[6];
  uint8_t     mac[8];

  int i = 0;

  if(!get_k_amf_opc_sqn(imsi, k, amf, opc, sqn))
  {
    return false;
  }
  gen_rand(rand);

  // Use RAND and K to compute RES, CK, IK and AK
  for(i=0; i<16; i++) {
    xdout[i] = k[i]^rand[i];
  }

  for(i=0; i<16; i++) {
    xres[i]  = xdout[i];
    ck[i]   = xdout[(i+1)%16];
    ik[i]   = xdout[(i+2)%16];
  }
  for(i=0; i<6; i++) {
    ak[i] = xdout[i+3];
  }

  m_hss_log->debug_hex(k, 16, "User Key : ");
  m_hss_log->debug_hex(opc, 16, "User OPc : ");
  m_hss_log->debug_hex(rand, 16, "User Rand : ");
  m_hss_log->debug_hex(xres, 8, "User XRES: ");
  m_hss_log->debug_hex(ck, 16, "User CK: ");
  m_hss_log->debug_hex(ik, 16, "User IK: ");
  m_hss_log->debug_hex(ak, 6, "User AK: ");

  // Generate cdout
  for(i=0; i<6; i++) {
    cdout[i] = sqn[i];
  }
  for(i=0; i<2; i++) {
    cdout[6+i] = amf[i];
  }

  // Generate MAC
  for(i=0;i<8;i++) {
    mac[i] = xdout[i] ^ cdout[i];
  }

  m_hss_log->debug_hex(sqn, 6, "User SQN : ");
  m_hss_log->debug_hex(mac, 8, "User MAC : ");

  //Generate AUTN (autn = sqn ^ ak |+| amf |+| mac)
  for(int i=0;i<6;i++ )
  {
      autn[i] = sqn[i]^ak[i];
  }
  for(int i=0;i<2;i++)
  {
      autn[6+i]=amf[i];
  }
  for(int i=0;i<8;i++)
  {
      autn[8+i]=mac[i];
  }

  // Generate K_asme
  security_generate_k_asme( ck,
                            ik,
                            ak,
                            sqn,
                            mcc,
                            mnc,
                            k_asme);
  
  m_hss_log->debug("User MCC : %x  MNC : %x \n", mcc, mnc);
  m_hss_log->debug_hex(k_asme, 32, "User k_asme : ");

  //Generate AUTN (autn = sqn ^ ak |+| amf |+| mac)
  for(int i=0;i<6;i++ )
  {
    autn[i] = sqn[i]^ak[i];
  }
  for(int i=0;i<2;i++)
  {
    autn[6+i]=amf[i];
  }
  for(int i=0;i<8;i++)
  {
    autn[8+i]=mac[i];
  }

  m_hss_log->debug_hex(autn, 8, "User AUTN: ");

  set_last_rand(imsi, rand);

  return true;
}


bool
hss::get_k_amf_opc_sqn(uint64_t imsi, uint8_t *k, uint8_t *amf, uint8_t *opc, uint8_t *sqn)
{

  std::map<uint64_t,hss_ue_ctx_t*>::iterator ue_ctx_it = m_imsi_to_ue_ctx.find(imsi);
  if(ue_ctx_it == m_imsi_to_ue_ctx.end())
  {
    m_hss_log->info("User not found. IMSI: %015lu\n",imsi);
    m_hss_log->console("User not found. IMSI: %015lu\n",imsi);
    return false;
  }
  hss_ue_ctx_t *ue_ctx = ue_ctx_it->second;
  m_hss_log->info("Found User %015lu\n",imsi);
  memcpy(k, ue_ctx->key, 16);
  memcpy(amf, ue_ctx->amf, 2);
  memcpy(opc, ue_ctx->opc, 16);
  memcpy(sqn, ue_ctx->sqn, 6);

  return true;
}

<<<<<<< HEAD
void
hss::increment_ue_sqn(uint64_t imsi)
=======
void 
hss::increment_sqn(uint64_t imsi)
>>>>>>> 0fcb27de
{
  hss_ue_ctx_t *ue_ctx = NULL;
  bool ret = get_ue_ctx(imsi, &ue_ctx);
  if(ret == false)
  {
    return;
  }

  increment_sqn(ue_ctx->sqn,ue_ctx->sqn);
  m_hss_log->debug("Incremented SQN (IMSI: %" PRIu64 ")" PRIu64 "\n", imsi);
  m_hss_log->debug_hex(ue_ctx->sqn, 6, "SQN: ");
}

void
hss::increment_sqn(uint8_t *sqn, uint8_t *next_sqn)
{
  // Awkward 48 bit sqn and doing arithmetic 
  uint64_t tmp_sqn = 0;
  uint8_t *p = (uint8_t *)&tmp_sqn;

  for(int i = 0; i < 6; i++) {
    p[5-i] = sqn[i];
  }
<<<<<<< HEAD

  tmp_sqn++;
=======
  
  sqn++;
  
  m_hss_log->debug("Incremented SQN (IMSI: %" PRIu64 ") SQN: %" PRIu64 "\n", imsi, sqn);

>>>>>>> 0fcb27de
  for(int i = 0; i < 6; i++){
    next_sqn[i] = p[5-i];
  }
  return;
}
void
hss::set_sqn(uint64_t imsi, uint8_t *sqn)
{
  hss_ue_ctx_t *ue_ctx = NULL;
  bool ret = get_ue_ctx(imsi, &ue_ctx);
  if(ret == false)
  {
    return;
  }
  memcpy(ue_ctx->sqn, sqn, 6);
}

void
hss::set_last_rand(uint64_t imsi, uint8_t *rand)
{
  hss_ue_ctx_t *ue_ctx = NULL;
  bool ret = get_ue_ctx(imsi, &ue_ctx);
  if(ret == false)
  {
    return;
  }
  memcpy(ue_ctx->last_rand, rand, 16);

}

void
hss::get_last_rand(uint64_t imsi, uint8_t *rand)
{
  hss_ue_ctx_t *ue_ctx = NULL;
  bool ret = get_ue_ctx(imsi, &ue_ctx);
  if(ret == false)
  {
    return;
  }
  memcpy(rand, ue_ctx->last_rand, 16);
}

void
hss::gen_rand(uint8_t rand_[16])
{
  for(int i=0;i<16;i++)
  {
    rand_[i]=rand()%256; //Pulls on byte at a time. It's slow, but does not depend on RAND_MAX.
  }
  return;
}

bool hss::get_ue_ctx(uint64_t imsi, hss_ue_ctx_t **ue_ctx)
{
  std::map<uint64_t,hss_ue_ctx_t*>::iterator ue_ctx_it = m_imsi_to_ue_ctx.find(imsi);
  if(ue_ctx_it == m_imsi_to_ue_ctx.end())
  {
    m_hss_log->info("User not found. IMSI: %015lu\n",imsi);
    return false;
  }
  
  *ue_ctx = ue_ctx_it->second;
  return true;
}

/* Helper functions*/
std::vector<std::string>
hss::split_string(const std::string &str, char delimiter)
{
  std::vector<std::string> tokens;
  std::string token;
  std::istringstream tokenStream(str);

  while (std::getline(tokenStream, token, delimiter))
  {
    tokens.push_back(token); 
  }
  return tokens;
}

void
hss::get_uint_vec_from_hex_str(const std::string &key_str, uint8_t *key, uint len)
{
  const char *pos =  key_str.c_str();

  for (uint count = 0; count < len; count++) {
    sscanf(pos, "%2hhx", &key[count]);
    pos += 2;
  }

  return;
}


std::string 
hss::hex_string(uint8_t *hex, int size)
{
  std::stringstream ss;

  ss << std::hex << std::setfill('0');
  for(int i=0;i<size;i++) {
    ss << std::setw(2) << static_cast<unsigned>(hex[i]);
  }
  return ss.str();
}
  /*
uint64_t
string_to_imsi()
{
  uint64_t imsi = 0;
  for(int i=0;i<=14;i++){
    imsi  += attach_req.eps_mobile_id.imsi[i]*std::pow(10,14-i);
  }
  return imsi;
}
  */
} //namespace srsepc<|MERGE_RESOLUTION|>--- conflicted
+++ resolved
@@ -581,13 +581,8 @@
   return true;
 }
 
-<<<<<<< HEAD
 void
 hss::increment_ue_sqn(uint64_t imsi)
-=======
-void 
-hss::increment_sqn(uint64_t imsi)
->>>>>>> 0fcb27de
 {
   hss_ue_ctx_t *ue_ctx = NULL;
   bool ret = get_ue_ctx(imsi, &ue_ctx);
@@ -611,16 +606,8 @@
   for(int i = 0; i < 6; i++) {
     p[5-i] = sqn[i];
   }
-<<<<<<< HEAD
 
   tmp_sqn++;
-=======
-  
-  sqn++;
-  
-  m_hss_log->debug("Incremented SQN (IMSI: %" PRIu64 ") SQN: %" PRIu64 "\n", imsi, sqn);
-
->>>>>>> 0fcb27de
   for(int i = 0; i < 6; i++){
     next_sqn[i] = p[5-i];
   }
