--- conflicted
+++ resolved
@@ -70,7 +70,7 @@
       }
     }
 
-    for (int i = 0; i < q->cell.nof_ports; i++) {
+    for (int i = 0; i < SRSLTE_MAX_PORTS; i++) {
       srslte_ofdm_set_normalize(&q->ifft[i], true);
     }
 
@@ -158,7 +158,7 @@
         fprintf(stderr, "Error resizing REGs\n");
         return SRSLTE_ERROR;
       }
-      for (int i = 0; i < q->cell.nof_ports; i++) {
+      for (int i = 0; i < SRSLTE_MAX_PORTS; i++) {
         if (srslte_ofdm_tx_set_prb(&q->ifft[i], q->cell.cp, q->cell.nof_prb)) {
           fprintf(stderr, "Error re-planning iFFT (%d)\n", i);
           return SRSLTE_ERROR;
@@ -268,7 +268,7 @@
 void srslte_enb_dl_put_base(srslte_enb_dl_t *q, uint32_t tti) 
 {
   uint32_t sf_idx = tti%10;
-
+  
   srslte_enb_dl_put_sync(q, sf_idx);
   srslte_enb_dl_put_refs(q, sf_idx);
   srslte_enb_dl_put_mib(q, tti);
@@ -276,24 +276,14 @@
   
 }
 
-<<<<<<< HEAD
-void srslte_enb_dl_gen_signal(srslte_enb_dl_t *q, cf_t *signal_buffer[SRSLTE_MAX_PORTS])
-=======
 void srslte_enb_dl_gen_signal(srslte_enb_dl_t *q)
->>>>>>> ac8cbcaa
 {
   // TODO: PAPR control
   float norm_factor = (float) sqrt(q->cell.nof_prb)/15;
 
-<<<<<<< HEAD
-  for (int  p = 0; p < SRSLTE_MAX_PORTS; p++) {
-    srslte_ofdm_tx_sf(&q->ifft, q->sf_symbols[p], signal_buffer[p]);
-    srslte_vec_sc_prod_cfc(signal_buffer[p], q->tx_amp*norm_factor, signal_buffer[p], (uint32_t) SRSLTE_SF_LEN_PRB(q->cell.nof_prb));
-=======
   for (int i = 0; i < q->cell.nof_ports; i++) {
     srslte_ofdm_tx_sf(&q->ifft[i]);
     srslte_vec_sc_prod_cfc(q->ifft[i].out_buffer, q->tx_amp*norm_factor, q->ifft[i].out_buffer, (uint32_t) SRSLTE_SF_LEN_PRB(q->cell.nof_prb));
->>>>>>> ac8cbcaa
   }
 }
 
