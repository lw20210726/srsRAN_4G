/**
 *
 * \section COPYRIGHT
 *
 * Copyright 2013-2015 Software Radio Systems Limited
 *
 * \section LICENSE
 *
 * This file is part of the srsLTE library.
 *
 * srsLTE is free software: you can redistribute it and/or modify
 * it under the terms of the GNU Affero General Public License as
 * published by the Free Software Foundation, either version 3 of
 * the License, or (at your option) any later version.
 *
 * srsLTE is distributed in the hope that it will be useful,
 * but WITHOUT ANY WARRANTY; without even the implied warranty of
 * MERCHANTABILITY or FITNESS FOR A PARTICULAR PURPOSE.  See the
 * GNU Affero General Public License for more details.
 *
 * A copy of the GNU Affero General Public License can be found in
 * the LICENSE file in the top-level directory of this distribution
 * and at http://www.gnu.org/licenses/.
 *
 */

#include <stdint.h>
#include <stdio.h>
#include <string.h>
#include <strings.h>
#include <stdlib.h>
#include <stdbool.h>
#include <assert.h>
#include <math.h>
#include <srslte/srslte.h>
#include <srslte/phy/phch/pusch.h>

#include "srslte/phy/ch_estimation/refsignal_ul.h"
#include "srslte/phy/phch/pusch.h"
#include "srslte/phy/phch/pusch_cfg.h"
#include "srslte/phy/phch/uci.h"
#include "srslte/phy/common/phy_common.h"
#include "srslte/phy/utils/bit.h"
#include "srslte/phy/utils/debug.h"
#include "srslte/phy/utils/vector.h"
#include "srslte/phy/dft/dft_precoding.h"

#define MAX_PUSCH_RE(cp) (2 * SRSLTE_CP_NSYMB(cp) * 12)



const static srslte_mod_t modulations[4] =
    { SRSLTE_MOD_BPSK, SRSLTE_MOD_QPSK, SRSLTE_MOD_16QAM, SRSLTE_MOD_64QAM };
    
static int f_hop_sum(srslte_pusch_t *q, uint32_t i) {
  uint32_t sum = 0;
  for (uint32_t k=i*10+1;k<i*10+9;i++) {
    sum += (q->seq_type2_fo.c[k]<<(k-(i*10+1)));
  }
  return sum; 
}
    
static int f_hop(srslte_pusch_t *q, srslte_pusch_hopping_cfg_t *hopping, int i) {
  if (i == -1) {
    return 0; 
  } else {
    if (hopping->n_sb == 1) {
      return 0;
    } else if (hopping->n_sb == 2) {
      return (f_hop(q, hopping, i-1) + f_hop_sum(q, i))%2;
    } else {
      return (f_hop(q, hopping, i-1) + f_hop_sum(q, i)%(hopping->n_sb-1)+1)%hopping->n_sb;   
    }    
  }
}

static int f_m(srslte_pusch_t *q, srslte_pusch_hopping_cfg_t *hopping, uint32_t i, uint32_t current_tx_nb) {
  if (hopping->n_sb == 1) {
    if (hopping->hop_mode == SRSLTE_PUSCH_HOP_MODE_INTER_SF) {
      return current_tx_nb%2;
    } else {
      return i%2;      
    }
  } else {
    return q->seq_type2_fo.c[i*10];
  }
}

/* Computes PUSCH frequency hopping as defined in Section 8.4 of 36.213 */
void compute_freq_hopping(srslte_pusch_t *q, srslte_ra_ul_grant_t *grant, 
                               srslte_pusch_hopping_cfg_t *hopping, 
                               uint32_t sf_idx, uint32_t current_tx_nb) 
{
  
  for (uint32_t slot=0;slot<2;slot++) {    

    INFO("PUSCH Freq hopping: %d\n", grant->freq_hopping);
    uint32_t n_prb_tilde = grant->n_prb[slot]; 
    
    if (grant->freq_hopping == 1) {
      if (hopping->hop_mode == SRSLTE_PUSCH_HOP_MODE_INTER_SF) {
        n_prb_tilde = grant->n_prb[current_tx_nb%2];      
      } else {
        n_prb_tilde = grant->n_prb[slot];
      }
    }
    if (grant->freq_hopping == 2) {
      /* Freq hopping type 2 as defined in 5.3.4 of 36.211 */
      uint32_t n_vrb_tilde = grant->n_prb[0];
      if (hopping->n_sb > 1) {
        n_vrb_tilde -= (hopping->hopping_offset-1)/2+1;
      }
      int i=0;
      if (hopping->hop_mode == SRSLTE_PUSCH_HOP_MODE_INTER_SF) {
        i = sf_idx;
      } else {
        i = 2*sf_idx+slot;
      }
      uint32_t n_rb_sb = q->cell.nof_prb;
      if (hopping->n_sb > 1) {
        n_rb_sb = (n_rb_sb-hopping->hopping_offset-hopping->hopping_offset%2)/hopping->n_sb;
      }
      n_prb_tilde = (n_vrb_tilde+f_hop(q, hopping, i)*n_rb_sb+
        (n_rb_sb-1)-2*(n_vrb_tilde%n_rb_sb)*f_m(q, hopping, i, current_tx_nb))%(n_rb_sb*hopping->n_sb);
      
      INFO("n_prb_tilde: %d, n_vrb_tilde: %d, n_rb_sb: %d, n_sb: %d\n", 
           n_prb_tilde, n_vrb_tilde, n_rb_sb, hopping->n_sb);
      if (hopping->n_sb > 1) {
        n_prb_tilde += (hopping->hopping_offset-1)/2+1;
      }
      
    }
    grant->n_prb_tilde[slot] = n_prb_tilde; 
  }
}


/* Allocate/deallocate PUSCH RBs to the resource grid
 */
int pusch_cp(srslte_pusch_t *q, srslte_ra_ul_grant_t *grant, cf_t *input, cf_t *output, bool advance_input) 
{
  cf_t *in_ptr = input; 
  cf_t *out_ptr = output; 
  
  uint32_t L_ref = 3;
  if (SRSLTE_CP_ISEXT(q->cell.cp)) {
    L_ref = 2; 
  }
  for (uint32_t slot=0;slot<2;slot++) {        
    uint32_t N_srs = 0; 
    if (q->shortened && slot == 1) {
      N_srs = 1; 
    }
    INFO("%s PUSCH %d PRB to index %d at slot %d\n",advance_input?"Allocating":"Getting",grant->L_prb, grant->n_prb_tilde[slot], slot);
    for (uint32_t l=0;l<SRSLTE_CP_NSYMB(q->cell.cp)-N_srs;l++) {
      if (l != L_ref) {
        uint32_t idx = SRSLTE_RE_IDX(q->cell.nof_prb, l+slot*SRSLTE_CP_NSYMB(q->cell.cp), 
                              grant->n_prb_tilde[slot]*SRSLTE_NRE);
        if (advance_input) {
          out_ptr = &output[idx]; 
        } else {
          in_ptr = &input[idx];
        }              
        memcpy(out_ptr, in_ptr, grant->L_prb * SRSLTE_NRE * sizeof(cf_t));                       
        if (advance_input) {
          in_ptr += grant->L_prb*SRSLTE_NRE;
        } else {
          out_ptr += grant->L_prb*SRSLTE_NRE; 
        }
      }
    }        
  }
  if (advance_input) {
    return in_ptr - input;
  } else {
    return out_ptr - output; 
  }
}

int pusch_put(srslte_pusch_t *q, srslte_ra_ul_grant_t *grant, cf_t *input, cf_t *output) {
  return pusch_cp(q, grant, input, output, true);
}

int pusch_get(srslte_pusch_t *q, srslte_ra_ul_grant_t *grant, cf_t *input, cf_t *output) {
  return pusch_cp(q, grant, input, output, false);
}


/** Initializes the PDCCH transmitter and receiver */
int pusch_init(srslte_pusch_t *q, uint32_t max_prb, bool is_ue) {
  int ret = SRSLTE_ERROR_INVALID_INPUTS;
  int i;

 if (q != NULL)
  {   
    
    bzero(q, sizeof(srslte_pusch_t));
    ret = SRSLTE_ERROR;
    q->max_re = max_prb * MAX_PUSCH_RE(SRSLTE_CP_NORM);

    INFO("Init PUSCH: %d PRBs\n", max_prb);

    for (i = 0; i < 4; i++) {
      if (srslte_modem_table_lte(&q->mod[i], modulations[i])) {
        goto clean;
      }
      srslte_modem_table_bytes(&q->mod[i]);
    }

    q->is_ue = is_ue;

    q->users = calloc(sizeof(srslte_pusch_user_t*), q->is_ue?1:(1+SRSLTE_SIRNTI));
    if (!q->users) {
      perror("malloc");
      goto clean;
    }

    if (srslte_sequence_init(&q->tmp_seq, q->max_re * srslte_mod_bits_x_symbol(SRSLTE_MOD_64QAM))) {
      goto clean;
    }

    srslte_sch_init(&q->ul_sch);

    if (srslte_dft_precoding_init(&q->dft_precoding, max_prb, is_ue)) {
      fprintf(stderr, "Error initiating DFT transform precoding\n");
      goto clean; 
    }

    // Allocate int16 for reception (LLRs). Buffer casted to uint8_t for transmission
    q->q = srslte_vec_malloc(sizeof(int16_t) * q->max_re * srslte_mod_bits_x_symbol(SRSLTE_MOD_64QAM));
    if (!q->q) {
      goto clean;
    }

    // Allocate int16 for reception (LLRs). Buffer casted to uint8_t for transmission
    q->g = srslte_vec_malloc(sizeof(int16_t) * q->max_re * srslte_mod_bits_x_symbol(SRSLTE_MOD_64QAM));
    if (!q->g) {
      goto clean;
    }
    q->d = srslte_vec_malloc(sizeof(cf_t) * q->max_re);
    if (!q->d) {
      goto clean; 
    }

    if (!q->is_ue) {
      q->ce = srslte_vec_malloc(sizeof(cf_t) * q->max_re);
      if (!q->ce) {
        goto clean;
      }
    }
    q->z = srslte_vec_malloc(sizeof(cf_t) * q->max_re);
    if (!q->z) {
      goto clean;
    }

    ret = SRSLTE_SUCCESS;
  }
  clean: 
  if (ret == SRSLTE_ERROR) {
    srslte_pusch_free(q);
  }
  return ret;
}

int srslte_pusch_init_ue(srslte_pusch_t *q, uint32_t max_prb) {
  return pusch_init(q, max_prb, true);
}

int srslte_pusch_init_enb(srslte_pusch_t *q, uint32_t max_prb) {
  return pusch_init(q, max_prb, false);
}

void srslte_pusch_free(srslte_pusch_t *q) {
  int i;

  if (q->q) {
    free(q->q);
  }
  if (q->d) {
    free(q->d);
  }
  if (q->g) {
    free(q->g);
  }
  if (q->ce) {
    free(q->ce);
  }
  if (q->z) {
    free(q->z);
  }
  
  srslte_dft_precoding_free(&q->dft_precoding);

  if (q->users) {
    if (q->is_ue) {
      srslte_pusch_clear_rnti(q, 0);
    } else {
      for (int rnti=0;rnti<SRSLTE_SIRNTI;rnti++) {
        srslte_pusch_clear_rnti(q, rnti);
      }
    }
    free(q->users);
  }

  srslte_sequence_free(&q->seq_type2_fo);
  
  srslte_sequence_free(&q->tmp_seq);
  
  for (i = 0; i < 4; i++) {
    srslte_modem_table_free(&q->mod[i]);
  }
  srslte_sch_free(&q->ul_sch);

  bzero(q, sizeof(srslte_pusch_t));

}

int srslte_pusch_set_cell(srslte_pusch_t *q, srslte_cell_t cell) {
  int ret = SRSLTE_ERROR_INVALID_INPUTS;

  if (q != NULL && srslte_cell_isvalid(&cell))
  {

    q->max_re = cell.nof_prb * MAX_PUSCH_RE(q->cell.cp);

    INFO("PUSCH: Cell config PCI=5d, %d ports %d PRBs, max_symbols: %d\n",
         q->cell.id, q->cell.nof_ports, q->cell.nof_prb, q->max_re);

    if (q->cell.id != cell.id || q->cell.nof_prb == 0) {
      memcpy(&q->cell, &cell, sizeof(srslte_cell_t));
      /* Precompute sequence for type2 frequency hopping */
      if (srslte_sequence_LTE_pr(&q->seq_type2_fo, 210, q->cell.id)) {
        fprintf(stderr, "Error initiating type2 frequency hopping sequence\n");
        return SRSLTE_ERROR;
      }

    }
    ret = SRSLTE_SUCCESS;
  }
  return ret;
}



/* Configures the structure srslte_pusch_cfg_t from the UL DCI allocation dci_msg. 
 * If dci_msg is NULL, the grant is assumed to be already stored in cfg->grant
 */
int srslte_pusch_cfg(srslte_pusch_t             *q, 
                     srslte_pusch_cfg_t         *cfg, 
                     srslte_ra_ul_grant_t       *grant, 
                     srslte_uci_cfg_t           *uci_cfg, 
                     srslte_pusch_hopping_cfg_t *hopping_cfg, 
                     srslte_refsignal_srs_cfg_t *srs_cfg, 
                     uint32_t tti, 
                     uint32_t rv_idx, 
                     uint32_t current_tx_nb) 
{
  if (q && cfg && grant) {
    memcpy(&cfg->grant, grant, sizeof(srslte_ra_ul_grant_t));
    
    if (srslte_cbsegm(&cfg->cb_segm, cfg->grant.mcs.tbs)) {
      fprintf(stderr, "Error computing Codeblock segmentation for TBS=%d\n", cfg->grant.mcs.tbs);
      return SRSLTE_ERROR; 
    }
    
    /* Compute PUSCH frequency hopping */
    if (hopping_cfg) {
      compute_freq_hopping(q, &cfg->grant, hopping_cfg, tti%10, current_tx_nb);
    } else {
      cfg->grant.n_prb_tilde[0] = cfg->grant.n_prb[0];
      cfg->grant.n_prb_tilde[1] = cfg->grant.n_prb[1];
    }
    if (srs_cfg) {
      q->shortened = false; 
      if (srs_cfg->configured) {
        // If UE-specific SRS is configured, PUSCH is shortened every time UE transmits SRS even if overlaping in the same RB or not
        if (srslte_refsignal_srs_send_cs(srs_cfg->subframe_config, tti%10) == 1 && 
            srslte_refsignal_srs_send_ue(srs_cfg->I_srs, tti) == 1)
        {
          q->shortened = true; 
          /* If RBs are contiguous, PUSCH is not shortened */
          uint32_t k0_srs = srslte_refsignal_srs_rb_start_cs(srs_cfg->bw_cfg, q->cell.nof_prb);
          uint32_t nrb_srs = srslte_refsignal_srs_rb_L_cs(srs_cfg->bw_cfg, q->cell.nof_prb);
          for (uint32_t ns=0;ns<2 && q->shortened;ns++) {
            if (cfg->grant.n_prb_tilde[ns] == k0_srs + nrb_srs ||         // If PUSCH is contiguous on the right-hand side of SRS
                cfg->grant.n_prb_tilde[ns] + cfg->grant.L_prb == k0_srs)  // If SRS is contiguous on the left-hand side of PUSCH
            {
              q->shortened = false; 
            }
          }
        }
        // If not coincides with UE transmission. PUSCH shall be shortened if cell-specific SRS transmission RB 
        //coincides with PUSCH allocated RB
        if (!q->shortened) {
          if (srslte_refsignal_srs_send_cs(srs_cfg->subframe_config, tti%10) == 1) {
            uint32_t k0_srs = srslte_refsignal_srs_rb_start_cs(srs_cfg->bw_cfg, q->cell.nof_prb);
            uint32_t nrb_srs = srslte_refsignal_srs_rb_L_cs(srs_cfg->bw_cfg, q->cell.nof_prb);
            for (uint32_t ns=0;ns<2 && !q->shortened;ns++) {
              if ((cfg->grant.n_prb_tilde[ns] >= k0_srs && cfg->grant.n_prb_tilde[ns] < k0_srs + nrb_srs) || 
                  (cfg->grant.n_prb_tilde[ns] + cfg->grant.L_prb >= k0_srs && 
                        cfg->grant.n_prb_tilde[ns] + cfg->grant.L_prb < k0_srs + nrb_srs) ||
                  (cfg->grant.n_prb_tilde[ns] <= k0_srs && cfg->grant.n_prb_tilde[ns] + cfg->grant.L_prb >= k0_srs + nrb_srs))
              {            
                q->shortened = true; 
              }
            }
          }
        }
      }    
    } 
    
    /* Compute final number of bits and RE */
    srslte_ra_ul_grant_to_nbits(&cfg->grant, q->cell.cp, q->shortened?1:0, &cfg->nbits);

    cfg->sf_idx = tti%10; 
    cfg->tti    = tti; 
    cfg->rv     = rv_idx; 
    cfg->cp     = q->cell.cp; 
    
    // Save UCI configuration 
    if (uci_cfg) {
      memcpy(&cfg->uci_cfg, uci_cfg, sizeof(srslte_uci_cfg_t));
    }
    
    return SRSLTE_SUCCESS;      
  } else {
    return SRSLTE_ERROR_INVALID_INPUTS;
  }
}

/* Precalculate the PUSCH scramble sequences for a given RNTI. This function takes a while 
 * to execute, so shall be called once the final C-RNTI has been allocated for the session.
 * For the connection procedure, use srslte_pusch_encode() functions */
int srslte_pusch_set_rnti(srslte_pusch_t *q, uint16_t rnti) {
  uint32_t i;

  uint32_t rnti_idx = q->is_ue?0:rnti; 
  
<<<<<<< HEAD
  if (!q->users[rnti_idx]) {
    q->users[rnti_idx] = calloc(1, sizeof(srslte_pusch_user_t));
    if (q->users[rnti_idx]) {
=======
  if (!q->users[rnti]) {
    q->users[rnti] = calloc(1, sizeof(srslte_pusch_user_t));
    if (q->users[rnti]) {
>>>>>>> 02439f29
      for (i = 0; i < SRSLTE_NSUBFRAMES_X_FRAME; i++) {
        if (srslte_sequence_pusch(&q->users[rnti_idx]->seq[i], rnti, 2 * i, q->cell.id,
            q->max_re * srslte_mod_bits_x_symbol(SRSLTE_MOD_64QAM))) {
          fprintf(stderr, "Error initializing PUSCH scrambling sequence\n");
          srslte_pusch_clear_rnti(q, rnti);
          return SRSLTE_ERROR;
        }
      }
<<<<<<< HEAD
      q->users[rnti_idx]->sequence_generated = true;
=======
      q->users[rnti]->sequences_generated = true;
>>>>>>> 02439f29
    }
  }
  return SRSLTE_SUCCESS;
}

void srslte_pusch_clear_rnti(srslte_pusch_t *q, uint16_t rnti) {

  uint32_t rnti_idx = q->is_ue?0:rnti;

  if (q->users[rnti_idx]) {
    for (int i = 0; i < SRSLTE_NSUBFRAMES_X_FRAME; i++) {
      srslte_sequence_free(&q->users[rnti_idx]->seq[i]);
    }    
    free(q->users[rnti_idx]);
    q->users[rnti_idx] = NULL;
  }
}


static srslte_sequence_t *get_user_sequence(srslte_pusch_t *q, uint16_t rnti, uint32_t sf_idx, uint32_t len)
{
  uint32_t rnti_idx = q->is_ue?0:rnti;
  if (q->users[rnti_idx] && q->users[rnti_idx]->sequence_generated) {
    return &q->users[rnti_idx]->seq[sf_idx];
  } else {
    srslte_sequence_pusch(&q->tmp_seq, rnti, 2 * sf_idx, q->cell.id, len);
    return &q->tmp_seq;
  }
}

/** Converts the PUSCH data bits to symbols mapped to the slot ready for transmission
 */
int srslte_pusch_encode(srslte_pusch_t *q, srslte_pusch_cfg_t *cfg, srslte_softbuffer_tx_t *softbuffer,
                        uint8_t *data, srslte_uci_data_t uci_data, uint16_t rnti, 
                        cf_t *sf_symbols) 
{
  int ret = SRSLTE_ERROR_INVALID_INPUTS; 
   
  if (q    != NULL &&
      cfg  != NULL)
  {

    if (cfg->nbits.nof_re > q->max_re) {
      fprintf(stderr, "Error too many RE per subframe (%d). PUSCH configured for %d RE (%d PRB)\n",
          cfg->nbits.nof_re, q->max_re, q->cell.nof_prb);
      return SRSLTE_ERROR_INVALID_INPUTS;
    }

    INFO("Encoding PUSCH SF: %d, Mod %s, RNTI: %d, TBS: %d, NofRE: %d, NofSymbols=%d, NofBitsE: %d, rv_idx: %d\n",
         cfg->sf_idx, srslte_mod_string(cfg->grant.mcs.mod), rnti, 
         cfg->grant.mcs.tbs, cfg->nbits.nof_re, cfg->nbits.nof_symb, cfg->nbits.nof_bits, cfg->rv);
    
    bzero(q->q, cfg->nbits.nof_bits);
    if (srslte_ulsch_uci_encode(&q->ul_sch, cfg, softbuffer, data, uci_data, q->g, q->q)) {
      fprintf(stderr, "Error encoding TB\n");
      return SRSLTE_ERROR;
    }

<<<<<<< HEAD
    // Generate scrambling sequence if not pre-generated
    srslte_sequence_t *seq = get_user_sequence(q, rnti, cfg->sf_idx, cfg->nbits.nof_bits);

    // Run scrambling
    srslte_scrambling_bytes(seq, (uint8_t*) q->q, cfg->nbits.nof_bits);

=======
    if (q->users[rnti] && q->users[rnti]->sequences_generated) {
      srslte_scrambling_bytes(&q->users[rnti]->seq[cfg->sf_idx], (uint8_t*) q->q, cfg->nbits.nof_bits);
    } else {
      srslte_sequence_t seq;
      if (srslte_sequence_pusch(&seq, rnti, 2 * cfg->sf_idx, q->cell.id, cfg->nbits.nof_bits)) {
        return SRSLTE_ERROR;
      }
      srslte_scrambling_bytes(&seq, (uint8_t*) q->q, cfg->nbits.nof_bits);
      srslte_sequence_free(&seq);
    }
    
>>>>>>> 02439f29
    // Correct UCI placeholder/repetition bits    
    uint8_t *d = q->q; 
    for (int i = 0; i < q->ul_sch.nof_ri_ack_bits; i++) {     
      if (q->ul_sch.ack_ri_bits[i].type == UCI_BIT_PLACEHOLDER) {
        d[q->ul_sch.ack_ri_bits[i].position/8] |= (1<<(7-q->ul_sch.ack_ri_bits[i].position%8)); 
      } else if (q->ul_sch.ack_ri_bits[i].type == UCI_BIT_REPETITION) {
        if (q->ul_sch.ack_ri_bits[i].position > 1) {
          uint32_t p=q->ul_sch.ack_ri_bits[i].position;
          uint8_t bit = d[(p-1)/8] & (1<<(7-(p-1)%8)); 
          if (bit) {
            d[p/8] |= 1<<(7-p%8);
          } else {
            d[p/8] &= ~(1<<(7-p%8));
          }
        } 
      }
    }
    
    // Bit mapping
    srslte_mod_modulate_bytes(&q->mod[cfg->grant.mcs.mod], (uint8_t*) q->q, q->d, cfg->nbits.nof_bits);

    // DFT precoding
    srslte_dft_precoding(&q->dft_precoding, q->d, q->z, cfg->grant.L_prb, cfg->nbits.nof_symb);
    
    // Mapping to resource elements
    pusch_put(q, &cfg->grant, q->z, sf_symbols);
    
    ret = SRSLTE_SUCCESS;
  } 
  return ret; 
}


/** Decodes the PUSCH from the received symbols
 */
int srslte_pusch_decode(srslte_pusch_t *q, 
                        srslte_pusch_cfg_t *cfg, srslte_softbuffer_rx_t *softbuffer, 
                        cf_t *sf_symbols, 
                        cf_t *ce, float noise_estimate, uint16_t rnti,                        
                        uint8_t *data, srslte_uci_data_t *uci_data) 
{

  uint32_t n;
  
  if (q           != NULL &&
      sf_symbols  != NULL &&
      data        != NULL &&
      cfg         != NULL)
  {
    
    INFO("Decoding PUSCH SF: %d, Mod %s, NofBits: %d, NofRE: %d, NofSymbols=%d, NofBitsE: %d, rv_idx: %d\n",
        cfg->sf_idx, srslte_mod_string(cfg->grant.mcs.mod), cfg->grant.mcs.tbs, 
          cfg->nbits.nof_re, cfg->nbits.nof_symb, cfg->nbits.nof_bits, cfg->rv);

    /* extract symbols */
    n = pusch_get(q, &cfg->grant, sf_symbols, q->d);
    if (n != cfg->nbits.nof_re) {
      fprintf(stderr, "Error expecting %d symbols but got %d\n", cfg->nbits.nof_re, n);
      return SRSLTE_ERROR;
    }
    
    /* extract channel estimates */
    n = pusch_get(q, &cfg->grant, ce, q->ce);
    if (n != cfg->nbits.nof_re) {
      fprintf(stderr, "Error expecting %d symbols but got %d\n", cfg->nbits.nof_re, n);
      return SRSLTE_ERROR;
    }

    // Equalization
    srslte_predecoding_single(q->d, q->ce, q->z, cfg->nbits.nof_re, noise_estimate);
    
    // DFT predecoding
    srslte_dft_precoding(&q->dft_precoding, q->z, q->d, cfg->grant.L_prb, cfg->nbits.nof_symb);
    
    // Soft demodulation
    srslte_demod_soft_demodulate_s(cfg->grant.mcs.mod, q->d, q->q, cfg->nbits.nof_re);

    // Generate scrambling sequence if not pre-generated
    srslte_sequence_t *seq = get_user_sequence(q, rnti, cfg->sf_idx, cfg->nbits.nof_bits);

<<<<<<< HEAD
=======
    // Create sequence if does not exist
    if (q->users[rnti] && q->users[rnti]->sequences_generated) {
      seq = &q->users[rnti]->seq[cfg->sf_idx];
    } else {
      seq = &q->tmp_seq;
      if (srslte_sequence_pusch(seq, rnti, 2 * cfg->sf_idx, q->cell.id, cfg->nbits.nof_bits)) {
        return SRSLTE_ERROR;
      }
    }
    
>>>>>>> 02439f29
    // Decode RI/HARQ bits before descrambling 
    if (srslte_ulsch_uci_decode_ri_ack(&q->ul_sch, cfg, softbuffer, q->q, seq->c, uci_data)) {
      fprintf(stderr, "Error decoding RI/HARQ bits\n");
      return SRSLTE_ERROR; 
    }
    
    // Descrambling
    srslte_scrambling_s_offset(seq, q->q, 0, cfg->nbits.nof_bits);
        
<<<<<<< HEAD
    return srslte_ulsch_uci_decode(&q->ul_sch, cfg, softbuffer, q->q, q->g, data, uci_data);
=======
    if (!(q->users[rnti] && q->users[rnti]->sequences_generated)) {
      srslte_sequence_free(seq);
    }
    
    return srslte_ulsch_uci_decode(&q->ul_sch, cfg, softbuffer, q->q, q->g, data, uci_data);      
>>>>>>> 02439f29
  } else {
    return SRSLTE_ERROR_INVALID_INPUTS;
  }
}

uint32_t srslte_pusch_last_noi(srslte_pusch_t *q) {
  return q->ul_sch.nof_iterations;
}


  <|MERGE_RESOLUTION|>--- conflicted
+++ resolved
@@ -436,15 +436,9 @@
 
   uint32_t rnti_idx = q->is_ue?0:rnti; 
   
-<<<<<<< HEAD
   if (!q->users[rnti_idx]) {
     q->users[rnti_idx] = calloc(1, sizeof(srslte_pusch_user_t));
     if (q->users[rnti_idx]) {
-=======
-  if (!q->users[rnti]) {
-    q->users[rnti] = calloc(1, sizeof(srslte_pusch_user_t));
-    if (q->users[rnti]) {
->>>>>>> 02439f29
       for (i = 0; i < SRSLTE_NSUBFRAMES_X_FRAME; i++) {
         if (srslte_sequence_pusch(&q->users[rnti_idx]->seq[i], rnti, 2 * i, q->cell.id,
             q->max_re * srslte_mod_bits_x_symbol(SRSLTE_MOD_64QAM))) {
@@ -453,11 +447,7 @@
           return SRSLTE_ERROR;
         }
       }
-<<<<<<< HEAD
       q->users[rnti_idx]->sequence_generated = true;
-=======
-      q->users[rnti]->sequences_generated = true;
->>>>>>> 02439f29
     }
   }
   return SRSLTE_SUCCESS;
@@ -516,27 +506,13 @@
       return SRSLTE_ERROR;
     }
 
-<<<<<<< HEAD
     // Generate scrambling sequence if not pre-generated
     srslte_sequence_t *seq = get_user_sequence(q, rnti, cfg->sf_idx, cfg->nbits.nof_bits);
 
     // Run scrambling
     srslte_scrambling_bytes(seq, (uint8_t*) q->q, cfg->nbits.nof_bits);
 
-=======
-    if (q->users[rnti] && q->users[rnti]->sequences_generated) {
-      srslte_scrambling_bytes(&q->users[rnti]->seq[cfg->sf_idx], (uint8_t*) q->q, cfg->nbits.nof_bits);
-    } else {
-      srslte_sequence_t seq;
-      if (srslte_sequence_pusch(&seq, rnti, 2 * cfg->sf_idx, q->cell.id, cfg->nbits.nof_bits)) {
-        return SRSLTE_ERROR;
-      }
-      srslte_scrambling_bytes(&seq, (uint8_t*) q->q, cfg->nbits.nof_bits);
-      srslte_sequence_free(&seq);
-    }
-    
->>>>>>> 02439f29
-    // Correct UCI placeholder/repetition bits    
+    // Correct UCI placeholder/repetition bits
     uint8_t *d = q->q; 
     for (int i = 0; i < q->ul_sch.nof_ri_ack_bits; i++) {     
       if (q->ul_sch.ack_ri_bits[i].type == UCI_BIT_PLACEHOLDER) {
@@ -616,20 +592,7 @@
     // Generate scrambling sequence if not pre-generated
     srslte_sequence_t *seq = get_user_sequence(q, rnti, cfg->sf_idx, cfg->nbits.nof_bits);
 
-<<<<<<< HEAD
-=======
-    // Create sequence if does not exist
-    if (q->users[rnti] && q->users[rnti]->sequences_generated) {
-      seq = &q->users[rnti]->seq[cfg->sf_idx];
-    } else {
-      seq = &q->tmp_seq;
-      if (srslte_sequence_pusch(seq, rnti, 2 * cfg->sf_idx, q->cell.id, cfg->nbits.nof_bits)) {
-        return SRSLTE_ERROR;
-      }
-    }
-    
->>>>>>> 02439f29
-    // Decode RI/HARQ bits before descrambling 
+    // Decode RI/HARQ bits before descrambling
     if (srslte_ulsch_uci_decode_ri_ack(&q->ul_sch, cfg, softbuffer, q->q, seq->c, uci_data)) {
       fprintf(stderr, "Error decoding RI/HARQ bits\n");
       return SRSLTE_ERROR; 
@@ -638,15 +601,7 @@
     // Descrambling
     srslte_scrambling_s_offset(seq, q->q, 0, cfg->nbits.nof_bits);
         
-<<<<<<< HEAD
     return srslte_ulsch_uci_decode(&q->ul_sch, cfg, softbuffer, q->q, q->g, data, uci_data);
-=======
-    if (!(q->users[rnti] && q->users[rnti]->sequences_generated)) {
-      srslte_sequence_free(seq);
-    }
-    
-    return srslte_ulsch_uci_decode(&q->ul_sch, cfg, softbuffer, q->q, q->g, data, uci_data);      
->>>>>>> 02439f29
   } else {
     return SRSLTE_ERROR_INVALID_INPUTS;
   }
