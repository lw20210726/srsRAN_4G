--- conflicted
+++ resolved
@@ -102,7 +102,7 @@
     z[i] = x[i]-y[i];
   }
 #else
-  srslte_vec_sub_fff_simd(x, y, z, len);
+  srslte_vec_sub_fff_sse(x, y, z, len);
 #endif
 }
 
@@ -134,7 +134,7 @@
     z[i] = x[i]+y[i];
   }
 #else
-  srslte_vec_sum_fff_simd(x, y, z, len);
+  srslte_vec_sum_fff_sse(x, y, z, len);
 #endif
 }
 
@@ -199,7 +199,7 @@
     z[i] = x[i]*h;
   }
 #else
-  srslte_vec_sc_prod_fff_simd(x, h, z, len);
+  srslte_vec_sc_prod_fff_sse(x, h, z, len);
 #endif
 }
 
@@ -258,7 +258,7 @@
     z[i] = x[i]*h;
   }
 #else
-  srslte_vec_sc_prod_ccc_simd(x,h,z,len);
+  srslte_vec_sc_prod_ccc_sse(x,h,z,len);
 #endif
 }
 
@@ -354,11 +354,7 @@
   return realloc(ptr, new_size);
 #else
   void *new_ptr;
-<<<<<<< HEAD
-  if (posix_memalign(&new_ptr,64,new_size)) {
-=======
   if (posix_memalign(&new_ptr,256,new_size)) {
->>>>>>> c47c4b8b
     return NULL;
   } else {
     memcpy(new_ptr, ptr, old_size);
@@ -527,7 +523,7 @@
     z[i] = x[i]*y[i];
   }
 #else
-  srslte_vec_prod_ccc_simd(x,y,z,len);
+  srslte_vec_prod_ccc_sse(x,y,z,len);
 #endif
 }
 
@@ -539,7 +535,7 @@
     z[i] = x[i]*conjf(y[i]);
   }
 #else
-  srslte_vec_prod_conj_ccc_simd(x,y,z,len);
+  srslte_vec_prod_conj_ccc_sse(x,y,z,len);
 #endif
 }
 
@@ -592,7 +588,7 @@
   }
   return res;
 #else
-  return srslte_vec_dot_prod_ccc_simd(x, y, len); 
+  return srslte_vec_dot_prod_ccc_sse(x, y, len);
 #endif
 }
 
@@ -616,7 +612,7 @@
   }
   return res;
 #else
-  return srslte_vec_dot_prod_conj_ccc_simd(x, y, len); 
+  return srslte_vec_dot_prod_conj_ccc_sse(x, y, len);
 #endif
   
 }
@@ -668,7 +664,7 @@
     abs_square[i] = crealf(x[i])*crealf(x[i])+cimagf(x[i])*cimagf(x[i]);
   }
 #else
-  srslte_vec_abs_square_cf_simd(x,abs_square,len);
+  srslte_vec_abs_square_cf_sse(x,abs_square,len);
 #endif
 }
 
