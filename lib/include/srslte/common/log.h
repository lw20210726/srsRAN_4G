--- conflicted
+++ resolved
@@ -128,15 +128,6 @@
   virtual void info_hex(uint8_t *hex, int size, std::string message, ...){error("info_hex not implemented.\n");}
   virtual void debug_hex(uint8_t *hex, int size, std::string message, ...){error("debug_hex not implemented.\n");}
 
-<<<<<<< HEAD
-  // Same with line and file info
-  virtual void error_line(std::string file, int line, std::string message, ...){error("error_line not implemented.\n");}
-  virtual void warning_line(std::string file, int line, std::string message, ...){error("warning_line not implemented.\n");}
-  virtual void info_line(std::string file, int line, std::string message, ...){error("info_line not implemented.\n");}
-  virtual void debug_line(std::string file, int line, std::string message, ...){error("debug_line not implemented.\n");}
-  
-=======
->>>>>>> c6ab02f3
 protected:
   std::string get_service_name() { return service_name; }
   uint32_t        tti;
